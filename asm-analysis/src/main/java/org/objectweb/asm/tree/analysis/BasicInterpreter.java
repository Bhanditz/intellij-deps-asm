// ASM: a very small and fast Java bytecode manipulation framework
// Copyright (c) 2000-2011 INRIA, France Telecom
// All rights reserved.
//
// Redistribution and use in source and binary forms, with or without
// modification, are permitted provided that the following conditions
// are met:
// 1. Redistributions of source code must retain the above copyright
//    notice, this list of conditions and the following disclaimer.
// 2. Redistributions in binary form must reproduce the above copyright
//    notice, this list of conditions and the following disclaimer in the
//    documentation and/or other materials provided with the distribution.
// 3. Neither the name of the copyright holders nor the names of its
//    contributors may be used to endorse or promote products derived from
//    this software without specific prior written permission.
//
// THIS SOFTWARE IS PROVIDED BY THE COPYRIGHT HOLDERS AND CONTRIBUTORS "AS IS"
// AND ANY EXPRESS OR IMPLIED WARRANTIES, INCLUDING, BUT NOT LIMITED TO, THE
// IMPLIED WARRANTIES OF MERCHANTABILITY AND FITNESS FOR A PARTICULAR PURPOSE
// ARE DISCLAIMED. IN NO EVENT SHALL THE COPYRIGHT OWNER OR CONTRIBUTORS BE
// LIABLE FOR ANY DIRECT, INDIRECT, INCIDENTAL, SPECIAL, EXEMPLARY, OR
// CONSEQUENTIAL DAMAGES (INCLUDING, BUT NOT LIMITED TO, PROCUREMENT OF
// SUBSTITUTE GOODS OR SERVICES; LOSS OF USE, DATA, OR PROFITS; OR BUSINESS
// INTERRUPTION) HOWEVER CAUSED AND ON ANY THEORY OF LIABILITY, WHETHER IN
// CONTRACT, STRICT LIABILITY, OR TORT (INCLUDING NEGLIGENCE OR OTHERWISE)
// ARISING IN ANY WAY OUT OF THE USE OF THIS SOFTWARE, EVEN IF ADVISED OF
// THE POSSIBILITY OF SUCH DAMAGE.
package org.objectweb.asm.tree.analysis;

import java.util.List;

import org.objectweb.asm.ConstantDynamic;
import org.objectweb.asm.Handle;
import org.objectweb.asm.Opcodes;
import org.objectweb.asm.Type;
import org.objectweb.asm.tree.AbstractInsnNode;
import org.objectweb.asm.tree.FieldInsnNode;
import org.objectweb.asm.tree.IntInsnNode;
import org.objectweb.asm.tree.InvokeDynamicInsnNode;
import org.objectweb.asm.tree.LdcInsnNode;
import org.objectweb.asm.tree.MethodInsnNode;
import org.objectweb.asm.tree.MultiANewArrayInsnNode;
import org.objectweb.asm.tree.TypeInsnNode;

/**
 * An {@link Interpreter} for {@link BasicValue} values.
 *
 * @author Eric Bruneton
 * @author Bing Ran
 */
public class BasicInterpreter extends Interpreter<BasicValue> implements Opcodes {

  /**
   * Special type used for the <tt>null</tt> literal. This is an object reference type with
   * descriptor 'Lnull;'.
   */
  public static final Type NULL_TYPE = Type.getObjectType("null");

  /**
   * Constructs a new {@link BasicInterpreter} for the latest ASM API version. <i>Subclasses must
   * not use this constructor</i>. Instead, they must use the {@link #BasicInterpreter(int)}
   * version.
   */
  public BasicInterpreter() {
    super(ASM6);
    if (getClass() != BasicInterpreter.class) {
      throw new IllegalStateException();
    }
  }

  /**
   * Constructs a new {@link BasicInterpreter}.
   *
   * @param api the ASM API version supported by this interpreter. Must be one of {@link
<<<<<<< HEAD
   *     org.objectweb.asm.Opcodes#ASM4}, {@link org.objectweb.asm.Opcodes#ASM5}, {@link
   *     org.objectweb.asm.Opcodes#ASM6} or {@link org.objectweb.asm.Opcodes#ASM7_EXPERIMENTAL}.
=======
   *     Opcodes#ASM4}, {@link Opcodes#ASM5}, {@link Opcodes#ASM6} or {@link Opcodes#ASM7_EXPERIMENTAL}.
>>>>>>> a3a7c2fb
   */
  protected BasicInterpreter(final int api) {
    super(api);
  }

  @Override
  public BasicValue newValue(final Type type) {
    if (type == null) {
      return BasicValue.UNINITIALIZED_VALUE;
    }
    switch (type.getSort()) {
      case Type.VOID:
        return null;
      case Type.BOOLEAN:
      case Type.CHAR:
      case Type.BYTE:
      case Type.SHORT:
      case Type.INT:
        return BasicValue.INT_VALUE;
      case Type.FLOAT:
        return BasicValue.FLOAT_VALUE;
      case Type.LONG:
        return BasicValue.LONG_VALUE;
      case Type.DOUBLE:
        return BasicValue.DOUBLE_VALUE;
      case Type.ARRAY:
      case Type.OBJECT:
        return BasicValue.REFERENCE_VALUE;
      default:
        throw new AssertionError();
    }
  }

  @Override
  public BasicValue newOperation(final AbstractInsnNode insn) throws AnalyzerException {
    switch (insn.getOpcode()) {
      case ACONST_NULL:
        return newValue(NULL_TYPE);
      case ICONST_M1:
      case ICONST_0:
      case ICONST_1:
      case ICONST_2:
      case ICONST_3:
      case ICONST_4:
      case ICONST_5:
        return BasicValue.INT_VALUE;
      case LCONST_0:
      case LCONST_1:
        return BasicValue.LONG_VALUE;
      case FCONST_0:
      case FCONST_1:
      case FCONST_2:
        return BasicValue.FLOAT_VALUE;
      case DCONST_0:
      case DCONST_1:
        return BasicValue.DOUBLE_VALUE;
      case BIPUSH:
      case SIPUSH:
        return BasicValue.INT_VALUE;
      case LDC:
        Object value = ((LdcInsnNode) insn).cst;
        if (value instanceof Integer) {
          return BasicValue.INT_VALUE;
        } else if (value instanceof Float) {
          return BasicValue.FLOAT_VALUE;
        } else if (value instanceof Long) {
          return BasicValue.LONG_VALUE;
        } else if (value instanceof Double) {
          return BasicValue.DOUBLE_VALUE;
        } else if (value instanceof String) {
          return newValue(Type.getObjectType("java/lang/String"));
        } else if (value instanceof Type) {
          int sort = ((Type) value).getSort();
          if (sort == Type.OBJECT || sort == Type.ARRAY) {
            return newValue(Type.getObjectType("java/lang/Class"));
          } else if (sort == Type.METHOD) {
            return newValue(Type.getObjectType("java/lang/invoke/MethodType"));
          } else {
            throw new AnalyzerException(insn, "Illegal LDC value " + value);
          }
        } else if (value instanceof Handle) {
          return newValue(Type.getObjectType("java/lang/invoke/MethodHandle"));
        } else if (value instanceof ConstantDynamic) {
          return newValue(Type.getType(((ConstantDynamic)value).getDescriptor()));
        } else {
          throw new AnalyzerException(insn, "Illegal LDC value " + value);
        }
      case JSR:
        return BasicValue.RETURNADDRESS_VALUE;
      case GETSTATIC:
        return newValue(Type.getType(((FieldInsnNode) insn).desc));
      case NEW:
        return newValue(Type.getObjectType(((TypeInsnNode) insn).desc));
      default:
        throw new AssertionError();
    }
  }

  @Override
  public BasicValue copyOperation(final AbstractInsnNode insn, final BasicValue value)
      throws AnalyzerException {
    return value;
  }

  @Override
  public BasicValue unaryOperation(final AbstractInsnNode insn, final BasicValue value)
      throws AnalyzerException {
    switch (insn.getOpcode()) {
      case INEG:
      case IINC:
      case L2I:
      case F2I:
      case D2I:
      case I2B:
      case I2C:
      case I2S:
        return BasicValue.INT_VALUE;
      case FNEG:
      case I2F:
      case L2F:
      case D2F:
        return BasicValue.FLOAT_VALUE;
      case LNEG:
      case I2L:
      case F2L:
      case D2L:
        return BasicValue.LONG_VALUE;
      case DNEG:
      case I2D:
      case L2D:
      case F2D:
        return BasicValue.DOUBLE_VALUE;
      case IFEQ:
      case IFNE:
      case IFLT:
      case IFGE:
      case IFGT:
      case IFLE:
      case TABLESWITCH:
      case LOOKUPSWITCH:
      case IRETURN:
      case LRETURN:
      case FRETURN:
      case DRETURN:
      case ARETURN:
      case PUTSTATIC:
        return null;
      case GETFIELD:
        return newValue(Type.getType(((FieldInsnNode) insn).desc));
      case NEWARRAY:
        switch (((IntInsnNode) insn).operand) {
          case T_BOOLEAN:
            return newValue(Type.getType("[Z"));
          case T_CHAR:
            return newValue(Type.getType("[C"));
          case T_BYTE:
            return newValue(Type.getType("[B"));
          case T_SHORT:
            return newValue(Type.getType("[S"));
          case T_INT:
            return newValue(Type.getType("[I"));
          case T_FLOAT:
            return newValue(Type.getType("[F"));
          case T_DOUBLE:
            return newValue(Type.getType("[D"));
          case T_LONG:
            return newValue(Type.getType("[J"));
          default:
            break;
        }
        throw new AnalyzerException(insn, "Invalid array type");
      case ANEWARRAY:
        return newValue(Type.getType("[" + Type.getObjectType(((TypeInsnNode) insn).desc)));
      case ARRAYLENGTH:
        return BasicValue.INT_VALUE;
      case ATHROW:
        return null;
      case CHECKCAST:
        return newValue(Type.getObjectType(((TypeInsnNode) insn).desc));
      case INSTANCEOF:
        return BasicValue.INT_VALUE;
      case MONITORENTER:
      case MONITOREXIT:
      case IFNULL:
      case IFNONNULL:
        return null;
      default:
        throw new AssertionError();
    }
  }

  @Override
  public BasicValue binaryOperation(
      final AbstractInsnNode insn, final BasicValue value1, final BasicValue value2)
      throws AnalyzerException {
    switch (insn.getOpcode()) {
      case IALOAD:
      case BALOAD:
      case CALOAD:
      case SALOAD:
      case IADD:
      case ISUB:
      case IMUL:
      case IDIV:
      case IREM:
      case ISHL:
      case ISHR:
      case IUSHR:
      case IAND:
      case IOR:
      case IXOR:
        return BasicValue.INT_VALUE;
      case FALOAD:
      case FADD:
      case FSUB:
      case FMUL:
      case FDIV:
      case FREM:
        return BasicValue.FLOAT_VALUE;
      case LALOAD:
      case LADD:
      case LSUB:
      case LMUL:
      case LDIV:
      case LREM:
      case LSHL:
      case LSHR:
      case LUSHR:
      case LAND:
      case LOR:
      case LXOR:
        return BasicValue.LONG_VALUE;
      case DALOAD:
      case DADD:
      case DSUB:
      case DMUL:
      case DDIV:
      case DREM:
        return BasicValue.DOUBLE_VALUE;
      case AALOAD:
        return BasicValue.REFERENCE_VALUE;
      case LCMP:
      case FCMPL:
      case FCMPG:
      case DCMPL:
      case DCMPG:
        return BasicValue.INT_VALUE;
      case IF_ICMPEQ:
      case IF_ICMPNE:
      case IF_ICMPLT:
      case IF_ICMPGE:
      case IF_ICMPGT:
      case IF_ICMPLE:
      case IF_ACMPEQ:
      case IF_ACMPNE:
      case PUTFIELD:
        return null;
      default:
        throw new AssertionError();
    }
  }

  @Override
  public BasicValue ternaryOperation(
      final AbstractInsnNode insn,
      final BasicValue value1,
      final BasicValue value2,
      final BasicValue value3)
      throws AnalyzerException {
    return null;
  }

  @Override
  public BasicValue naryOperation(
      final AbstractInsnNode insn, final List<? extends BasicValue> values)
      throws AnalyzerException {
    int opcode = insn.getOpcode();
    if (opcode == MULTIANEWARRAY) {
      return newValue(Type.getType(((MultiANewArrayInsnNode) insn).desc));
    } else if (opcode == INVOKEDYNAMIC) {
      return newValue(Type.getReturnType(((InvokeDynamicInsnNode) insn).desc));
    } else {
      return newValue(Type.getReturnType(((MethodInsnNode) insn).desc));
    }
  }

  @Override
  public void returnOperation(
      final AbstractInsnNode insn, final BasicValue value, final BasicValue expected)
      throws AnalyzerException {
    // Nothing to do.
  }

  @Override
  public BasicValue merge(final BasicValue value1, final BasicValue value2) {
    if (!value1.equals(value2)) {
      return BasicValue.UNINITIALIZED_VALUE;
    }
    return value1;
  }
}<|MERGE_RESOLUTION|>--- conflicted
+++ resolved
@@ -72,12 +72,8 @@
    * Constructs a new {@link BasicInterpreter}.
    *
    * @param api the ASM API version supported by this interpreter. Must be one of {@link
-<<<<<<< HEAD
    *     org.objectweb.asm.Opcodes#ASM4}, {@link org.objectweb.asm.Opcodes#ASM5}, {@link
    *     org.objectweb.asm.Opcodes#ASM6} or {@link org.objectweb.asm.Opcodes#ASM7_EXPERIMENTAL}.
-=======
-   *     Opcodes#ASM4}, {@link Opcodes#ASM5}, {@link Opcodes#ASM6} or {@link Opcodes#ASM7_EXPERIMENTAL}.
->>>>>>> a3a7c2fb
    */
   protected BasicInterpreter(final int api) {
     super(api);
