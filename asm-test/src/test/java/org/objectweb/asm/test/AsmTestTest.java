--- conflicted
+++ resolved
@@ -64,9 +64,10 @@
    * Tests that {@link #loadAndInstantiate(String, byte[])} fails when trying to load a class which
    * is not well formed.
    */
-<<<<<<< HEAD
-  @Test
-  public void testLoadAndInstantiate_invalidClass() {
+  @ParameterizedTest
+  @MethodSource(ALL_CLASSES_AND_LATEST_API)
+  public void testLoadAndInstantiate_invalidClass(
+      PrecompiledClass classParameter, Api apiParameter) {
     byte[] classContent = classParameter.getBytes();
     switch (classParameter) {
       case DEFAULT_PACKAGE:
@@ -89,26 +90,22 @@
       case JDK8_ALL_INSTRUCTIONS:
       case JDK8_LARGE_METHOD:
         removeAttributes(classContent, "Code");
-        thrown.expect(AssertionError.class);
+        assertThrows(
+            AssertionError.class, () -> loadAndInstantiate(classParameter.getName(), classContent));
         break;
       default:
         fail("Unknown precompiled class");
     }
-    loadAndInstantiate(classParameter.getName(), classContent);
   }
 
   /**
    * Tests that {@link #doLoadAndInstantiate(String, byte[])} fails when trying to load an invalid
    * or unverifiable class.
    */
-  @Test
-  public void testDoLoadAndInstantiate_invalidClass() {
-=======
   @ParameterizedTest
   @MethodSource(ALL_CLASSES_AND_LATEST_API)
-  public void testLoadAndInstantiate_invalidClass(
+  public void testDoLoadAndInstantiate_invalidClass(
       PrecompiledClass classParameter, Api apiParameter) {
->>>>>>> 1c31598d
     if (classParameter.isMoreRecentThanCurrentJdk()) {
       return;
     }
@@ -118,7 +115,7 @@
       case JDK3_ATTRIBUTE:
       case JDK5_ANNOTATION:
       case JDK9_MODULE:
-        loadAndInstantiate(classParameter.getName(), classContent);
+        doLoadAndInstantiate(classParameter.getName(), classContent);
         break;
       case JDK3_ALL_INSTRUCTIONS:
       case JDK3_ALL_STRUCTURES:
@@ -134,22 +131,18 @@
         removeAttributes(classContent, "Code");
         assertThrows(
             ClassFormatError.class,
-            () -> loadAndInstantiate(classParameter.getName(), classContent));
+            () -> doLoadAndInstantiate(classParameter.getName(), classContent));
         break;
       case JDK8_ALL_FRAMES:
       case JDK8_ALL_INSTRUCTIONS:
       case JDK8_LARGE_METHOD:
         removeAttributes(classContent, "StackMapTable");
         assertThrows(
-            VerifyError.class, () -> loadAndInstantiate(classParameter.getName(), classContent));
+            VerifyError.class, () -> doLoadAndInstantiate(classParameter.getName(), classContent));
         break;
       default:
         fail("Unknown precompiled class");
     }
-<<<<<<< HEAD
-    doLoadAndInstantiate(classParameter.getName(), classContent);
-=======
->>>>>>> 1c31598d
   }
 
   /**
