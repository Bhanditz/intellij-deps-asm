--- conflicted
+++ resolved
@@ -70,19 +70,9 @@
  * <pre>
  * public class MyParameterizedTest extends AsmTest {
  *
-<<<<<<< HEAD
- *   &#64;Parameters(name = NAME)
- *   public static Collection&lt;Object[]&gt; data() {
- *     return data(Api.ASM5, Api.ASM6);
- *   }
- *
- *   &#64;Test
- *   public void testSomeFeature() throws IOException {
-=======
- *   @ParameterizedTest
- *   @MethodSource(ALL_CLASSES_AND_ALL_APIS)
+ *   &#64;ParameterizedTest
+ *   &#64;MethodSource(ALL_CLASSES_AND_ALL_APIS)
  *   public void testSomeFeature(PrecompiledClass classParameter, Api apiParameter) {
->>>>>>> 1c31598d
  *     byte[] b = classParameter.getBytes();
  *     ClassWriter classWriter = new ClassWriter(apiParameter.value(), 0);
  *     ...
@@ -337,8 +327,8 @@
    *
    * @param className the name of the class to load.
    * @param classContent the content of the class to load.
-   */
-<<<<<<< HEAD
+   * @return whether the class was loaded successfully.
+   */
   public static boolean loadAndInstantiate(String className, byte[] classContent) {
     try {
       new ClassDump(classContent);
@@ -358,9 +348,6 @@
    * @return whether the class was loaded successfully.
    */
   static boolean doLoadAndInstantiate(String className, byte[] classContent) {
-=======
-  public static void loadAndInstantiate(String className, byte[] classContent) {
->>>>>>> 1c31598d
     ByteClassLoader byteClassLoader = new ByteClassLoader(className, classContent);
     try {
       Class<?> clazz = byteClassLoader.loadClass(className);
@@ -391,7 +378,7 @@
       // If an exception occurs in the invoked constructor, it means the
       // class was successfully verified first.
     }
-    assertTrue(byteClassLoader.classLoaded());
+    return byteClassLoader.classLoaded();
   }
 
   /** A simple ClassLoader to test that a class can be loaded in the JVM. */
