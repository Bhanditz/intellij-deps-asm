<!--
 ! ASM: a very small and fast Java bytecode manipulation framework
 ! Copyright (c) 2000-2011 INRIA, France Telecom
 ! All rights reserved.
 !
 ! Redistribution and use in source and binary forms, with or without
 ! modification, are permitted provided that the following conditions
 ! are met:
 ! 1. Redistributions of source code must retain the above copyright
 !    notice, this list of conditions and the following disclaimer.
 ! 2. Redistributions in binary form must reproduce the above copyright
 !    notice, this list of conditions and the following disclaimer in the
 !    documentation and/or other materials provided with the distribution.
 ! 3. Neither the name of the copyright holders nor the names of its
 !    contributors may be used to endorse or promote products derived from
 !    this software without specific prior written permission.
 !
 ! THIS SOFTWARE IS PROVIDED BY THE COPYRIGHT HOLDERS AND CONTRIBUTORS "AS IS"
 ! AND ANY EXPRESS OR IMPLIED WARRANTIES, INCLUDING, BUT NOT LIMITED TO, THE
 ! IMPLIED WARRANTIES OF MERCHANTABILITY AND FITNESS FOR A PARTICULAR PURPOSE
 ! ARE DISCLAIMED. IN NO EVENT SHALL THE COPYRIGHT OWNER OR CONTRIBUTORS BE
 ! LIABLE FOR ANY DIRECT, INDIRECT, INCIDENTAL, SPECIAL, EXEMPLARY, OR
 ! CONSEQUENTIAL DAMAGES (INCLUDING, BUT NOT LIMITED TO, PROCUREMENT OF
 ! SUBSTITUTE GOODS OR SERVICES; LOSS OF USE, DATA, OR PROFITS; OR BUSINESS
 ! INTERRUPTION) HOWEVER CAUSED AND ON ANY THEORY OF LIABILITY, WHETHER IN
 ! CONTRACT, STRICT LIABILITY, OR TORT (INCLUDING NEGLIGENCE OR OTHERWISE)
 ! ARISING IN ANY WAY OUT OF THE USE OF THIS SOFTWARE, EVEN IF ADVISED OF
 ! THE POSSIBILITY OF SUCH DAMAGE.
-->

<project name="test" default="test">

  <!-- ==================================== -->
  <!-- ======== PROPERTY DEFINITION ======= -->
  <!-- ==================================== -->

  <property name="test.conform"   value="${test}/conform"/>
  <property name="test.perf"      value="${test}/perf"/>

  <target name="properties">
    <condition property="asm.test.class" value="">
      <not><isset property="asm.test.class"/></not>
    </condition>

    <condition property="java5">
      <available classname="java.lang.annotation.Annotation"/> 
    </condition>
    
    <condition property="test-all">
      <and>
        <not><isset property="test.type"/></not>
        <not><isset property="test.group"/></not>
      </and>
    </condition>

    <condition property="test-conform">
      <or>
        <equals arg1="${test.type}" arg2="conform"/>
        <isset property="test-all"/>
      </or>  
    </condition>

    <condition property="test-perf">
      <or>
        <equals arg1="${test.type}" arg2="perf"/>
        <isset property="test-all"/>
      </or>  
    </condition>

    <condition property="test.paths.configured">
      <and>
        <isset property="junit4.path"/>
        <isset property="bcel.path"/>
        <isset property="aspectj.path"/>
        <isset property="serp.path"/>
        <isset property="javassist.path"/>
        <isset property="janino.path"/>
        <isset property="cobertura.path"/>
        <isset property="cobertura.runtime.path"/>
        <isset property="kawa.runtime.path"/>
        <isset property="csg-bytecode.runtime.path"/>
        <isset property="cojen.runtime.path"/>
        <isset property="jclasslib.runtime.path"/>
        <isset property="jiapi.runtime.path"/>
        <isset property="rhino.runtime.path"/>
      </and>
    </condition>
  </target>

  <!-- ================================== -->
  <!-- ========  INITIALIZATION   ======= -->
  <!-- ================================== -->
  
  <target name="check" unless="test.paths.configured">
    <echo message="The 'build.properties' file must be configured"/>
    <fail/>
  </target>
  
  <target name="init" depends="properties,check">  
    <mkdir dir="${out.test}"/>
    <mkdir dir="${out.test}/reports"/>
    <path id="test.classpath">
      <pathelement path="${junit4.path}"/>
      <pathelement location="${test}/conform"/>
      <pathelement location="${out.build}/tmp"/>
      <pathelement location="${out.test}"/>
      <pathelement path="${bcel.path}"/>
      <pathelement path="${aspectj.path}"/>
      <pathelement path="${serp.path}"/>  
      <pathelement path="${javassist.path}"/>
      <pathelement path="${janino.path}"/>
      <pathelement path="${cobertura.runtime.path}"/>
      <pathelement path="${kawa.runtime.path}"/>
      <pathelement path="${csg-bytecode.runtime.path}"/>
      <pathelement path="${cojen.runtime.path}"/>
      <pathelement path="${jclasslib.runtime.path}"/>
      <pathelement path="${jiapi.runtime.path}"/>
      <pathelement path="${rhino.runtime.path}"/>
    </path>
  </target>
  
  <!-- ==================================== -->
  <!-- =========== COMPILATION ============ -->
  <!-- ==================================== -->

  <target name="compile.test.conform" depends="init">
    <javac srcdir="${test.conform}" destdir="${out.test}"
    	source="1.5" target="1.5"
        debug="on" debuglevel="lines,vars,source">
      <classpath refid="test.classpath"/>
      <include name="**/*.java"/>
      <exclude name="DefaultPackage/*.java"/>
      <exclude name="annotations/*.java"/>
      <exclude name="jdk*/**/*.java"/>
    </javac>
  </target>

  <target name="compile.test.perf" depends="init">
    <javac srcdir="${test.perf}" destdir="${out.test}" debug="on" source="1.5" target="1.5">
      <classpath refid="test.classpath"/>
      <include name="**/*.java"/>
      <exclude name="**/xml/*.java"/>
    </javac>
  </target>

  <target name="compile" depends="compile.test.conform,compile.test.perf"/>

  <!-- ============================= -->
  <!-- =========== TEST ============ -->
  <!-- ============================= -->

  <target name="testConform" depends="compile" if="test-conform">
    <ant antfile="${test.conform}/adviceadapter.xml" inheritRefs="true"/>
<<<<<<< HEAD
    <ant antfile="${test.conform}/analyzeradapter.xml" inheritRefs="true"/>
=======
    <ant antfile="${test.conform}/classremapper.xml" inheritRefs="true"/>
    <ant antfile="${test.conform}/staticinitmerger.xml" inheritRefs="true"/>
>>>>>>> 8eb38bf7
    <ant antfile="${test.conform}/unit.xml" inheritRefs="true"/>
  </target>

  <target name="testPerf" depends="compile" if="test-perf">
    <ant antfile="${test.perf}/all.xml" inheritRefs="true"/>
    <ant antfile="${test.perf}/gen.xml" inheritRefs="true"/>
    <ant antfile="${test.perf}/mem.xml" inheritRefs="true"/>
  </target>

  <target name="testGroup" depends="compile" if="test.group">
    <ant antfile="test/${test.group}.xml" inheritRefs="true"/>
  </target>

  <target name="test" depends="testConform,testPerf,testGroup">
    <!--junitreport todir="${out.test}/reports">
      <fileset dir="${out.test}/reports">
        <include name="TEST-*.xml"/>
      </fileset>
      <report todir="${out.test}/reports"/>
    </junitreport-->
  </target>

  <!-- ================================== -->
  <!-- =====  BINARY COMPATIBILITY   ==== -->
  <!-- ================================== -->
  
  <target name="sigtest-setup">
    <java classname="com.sun.tdk.signaturetest.Setup">
      <classpath>
        <pathelement location="${test}/lib/sigtest-maven-plugin-1.0.jar"/>
      </classpath>
      <arg value="-apiversion"/>
      <arg value="${product.artifact}"/>
      <arg value="-static"/>
      <arg value="-classpath"/>
      <arg value="${java.home}/lib/rt.jar:${out.dist}/lib/asm-${product.artifact}.jar:${out.dist}/lib/asm-tree-${product.artifact}.jar:${out.dist}/lib/asm-analysis-${product.artifact}.jar:${out.dist}/lib/asm-commons-${product.artifact}.jar:${out.dist}/lib/asm-util-${product.artifact}.jar:${out.dist}/lib/asm-xml-${product.artifact}.jar"/>
      <arg value="-package"/>
      <arg value="org.objectweb.asm"/>
      <arg value="-filename"/>
      <arg value="${test}/ASM-${product.artifact}.sig"/>
    </java>
  </target>

  <target name="sigtest">
    <taskdef name="atest" classname="com.sun.tdk.signaturetest.ant.ATest" 
        classpath="${test}/lib/sigtest-maven-plugin-1.0.jar"/>
    <atest filename="${test}/conform/org/objectweb/asm/sigtest-4.0.txt"
        apiversion="${product.artifact}"
        backward="true" 
        binary="true"
        failonerror="true">	
      <package name="org.objectweb.asm"/>
      <package name="org.objectweb.asm.signature"/>
      <classpath path="${out.dist}/lib/asm-${product.artifact}.jar"/>
    </atest>
    <atest filename="${test}/conform/org/objectweb/asm/sigtest-4.1.txt"
        apiversion="${product.artifact}"
        backward="true" 
        binary="true"
        failonerror="true">	
      <package name="org.objectweb.asm"/>
      <package name="org.objectweb.asm.signature"/>
      <classpath path="${out.dist}/lib/asm-${product.artifact}.jar"/>
    </atest>
    <atest filename="${test}/conform/org/objectweb/asm/sigtest-4.2.txt"
        apiversion="${product.artifact}"
        backward="true" 
        binary="true"
        failonerror="true">	
      <package name="org.objectweb.asm"/>
      <package name="org.objectweb.asm.signature"/>
      <classpath path="${out.dist}/lib/asm-${product.artifact}.jar"/>
    </atest>
    <atest filename="${test}/conform/org/objectweb/asm/sigtest-5.0.txt"
        apiversion="${product.artifact}"
        backward="true" 
        binary="true"
        failonerror="true">	
      <package name="org.objectweb.asm"/>
      <package name="org.objectweb.asm.signature"/>
      <classpath path="${out.dist}/lib/asm-${product.artifact}.jar"/>
    </atest>
    <atest filename="${test}/conform/org/objectweb/asm/sigtest-5.0.1.txt"
        apiversion="${product.artifact}"
        backward="true" 
        binary="true"
        failonerror="true">	
      <package name="org.objectweb.asm"/>
      <package name="org.objectweb.asm.signature"/>
      <classpath path="${out.dist}/lib/asm-${product.artifact}.jar"/>
    </atest>
    <atest filename="${test}/conform/org/objectweb/asm/sigtest-5.0.2.txt"
        apiversion="${product.artifact}"
        backward="true" 
        binary="true"
        failonerror="true">	
      <package name="org.objectweb.asm"/>
      <package name="org.objectweb.asm.signature"/>
      <classpath path="${out.dist}/lib/asm-${product.artifact}.jar"/>
    </atest>
    <atest filename="${test}/conform/org/objectweb/asm/sigtest-5.0.3.txt"
        apiversion="${product.artifact}"
        backward="true" 
        binary="true"
        failonerror="true">	
      <package name="org.objectweb.asm"/>
      <package name="org.objectweb.asm.signature"/>
      <classpath path="${out.dist}/lib/asm-${product.artifact}.jar"/>
    </atest>
    <atest filename="${test}/conform/org/objectweb/asm/sigtest-5.0.4.txt"
        apiversion="${product.artifact}"
        backward="true" 
        binary="true"
        failonerror="true">	
      <package name="org.objectweb.asm"/>
      <package name="org.objectweb.asm.signature"/>
      <classpath path="${out.dist}/lib/asm-${product.artifact}.jar"/>
    </atest>
    <atest filename="${test}/conform/org/objectweb/asm/sigtest-5.1.txt"
        apiversion="${product.artifact}"
        backward="true" 
        binary="true"
        failonerror="true">	
      <package name="org.objectweb.asm"/>
      <package name="org.objectweb.asm.signature"/>
      <classpath path="${out.dist}/lib/asm-${product.artifact}.jar"/>
    </atest>

    <atest filename="${test}/conform/org/objectweb/asm/tree/sigtest-4.0.txt"
        apiversion="${product.artifact}"
        backward="true" 
        binary="true"
        failonerror="true">	
      <package name="org.objectweb.asm.tree"/>
      <classpath path="${out.dist}/lib/asm-tree-${product.artifact}.jar"/>
    </atest>
    <atest filename="${test}/conform/org/objectweb/asm/tree/sigtest-4.1.txt"
        apiversion="${product.artifact}"
        backward="true" 
        binary="true"
        failonerror="true">	
      <package name="org.objectweb.asm.tree"/>
      <classpath path="${out.dist}/lib/asm-tree-${product.artifact}.jar"/>
    </atest>
    <atest filename="${test}/conform/org/objectweb/asm/tree/sigtest-4.2.txt"
        apiversion="${product.artifact}"
        backward="true" 
        binary="true"
        failonerror="true">	
      <package name="org.objectweb.asm.tree"/>
      <classpath path="${out.dist}/lib/asm-tree-${product.artifact}.jar"/>
    </atest>
    <atest filename="${test}/conform/org/objectweb/asm/tree/sigtest-5.0.txt"
        apiversion="${product.artifact}"
        backward="true" 
        binary="true"
        failonerror="true">	
      <package name="org.objectweb.asm.tree"/>
      <classpath path="${out.dist}/lib/asm-tree-${product.artifact}.jar"/>
    </atest>
    <atest filename="${test}/conform/org/objectweb/asm/tree/sigtest-5.0.1.txt"
        apiversion="${product.artifact}"
        backward="true" 
        binary="true"
        failonerror="true">	
      <package name="org.objectweb.asm.tree"/>
      <classpath path="${out.dist}/lib/asm-tree-${product.artifact}.jar"/>
    </atest>
    <atest filename="${test}/conform/org/objectweb/asm/tree/sigtest-5.0.2.txt"
        apiversion="${product.artifact}"
        backward="true" 
        binary="true"
        failonerror="true">	
      <package name="org.objectweb.asm.tree"/>
      <classpath path="${out.dist}/lib/asm-tree-${product.artifact}.jar"/>
    </atest>
    <atest filename="${test}/conform/org/objectweb/asm/tree/sigtest-5.0.3.txt"
        apiversion="${product.artifact}"
        backward="true" 
        binary="true"
        failonerror="true">	
      <package name="org.objectweb.asm.tree"/>
      <classpath path="${out.dist}/lib/asm-tree-${product.artifact}.jar"/>
    </atest>
    <atest filename="${test}/conform/org/objectweb/asm/tree/sigtest-5.0.4.txt"
        apiversion="${product.artifact}"
        backward="true" 
        binary="true"
        failonerror="true">	
      <package name="org.objectweb.asm.tree"/>
      <classpath path="${out.dist}/lib/asm-tree-${product.artifact}.jar"/>
    </atest>
    <atest filename="${test}/conform/org/objectweb/asm/tree/sigtest-5.1.txt"
        apiversion="${product.artifact}"
        backward="true" 
        binary="true"
        failonerror="true">	
      <package name="org.objectweb.asm.tree"/>
      <classpath path="${out.dist}/lib/asm-tree-${product.artifact}.jar"/>
    </atest>

    <atest filename="${test}/conform/org/objectweb/asm/tree/analysis/sigtest-4.0.txt"
        apiversion="${product.artifact}"
        backward="true" 
        binary="true"
        failonerror="true">	
      <package name="org.objectweb.asm.tree.analysis"/>
      <classpath path="${out.dist}/lib/asm-analysis-${product.artifact}.jar"/>
    </atest>
    <atest filename="${test}/conform/org/objectweb/asm/tree/analysis/sigtest-4.1.txt"
        apiversion="${product.artifact}"
        backward="true" 
        binary="true"
        failonerror="true">	
      <package name="org.objectweb.asm.tree.analysis"/>
      <classpath path="${out.dist}/lib/asm-analysis-${product.artifact}.jar"/>
    </atest>
    <atest filename="${test}/conform/org/objectweb/asm/tree/analysis/sigtest-4.2.txt"
        apiversion="${product.artifact}"
        backward="true" 
        binary="true"
        failonerror="true">	
      <package name="org.objectweb.asm.tree.analysis"/>
      <classpath path="${out.dist}/lib/asm-analysis-${product.artifact}.jar"/>
    </atest>
    <atest filename="${test}/conform/org/objectweb/asm/tree/analysis/sigtest-5.0.txt"
        apiversion="${product.artifact}"
        backward="true" 
        binary="true"
        failonerror="true">	
      <package name="org.objectweb.asm.tree.analysis"/>
      <classpath path="${out.dist}/lib/asm-analysis-${product.artifact}.jar"/>
    </atest>
    <atest filename="${test}/conform/org/objectweb/asm/tree/analysis/sigtest-5.0.1.txt"
        apiversion="${product.artifact}"
        backward="true" 
        binary="true"
        failonerror="true">	
      <package name="org.objectweb.asm.tree.analysis"/>
      <classpath path="${out.dist}/lib/asm-analysis-${product.artifact}.jar"/>
    </atest>
    <atest filename="${test}/conform/org/objectweb/asm/tree/analysis/sigtest-5.0.2.txt"
        apiversion="${product.artifact}"
        backward="true" 
        binary="true"
        failonerror="true">	
      <package name="org.objectweb.asm.tree.analysis"/>
      <classpath path="${out.dist}/lib/asm-analysis-${product.artifact}.jar"/>
    </atest>
    <atest filename="${test}/conform/org/objectweb/asm/tree/analysis/sigtest-5.0.3.txt"
        apiversion="${product.artifact}"
        backward="true" 
        binary="true"
        failonerror="true">	
      <package name="org.objectweb.asm.tree.analysis"/>
      <classpath path="${out.dist}/lib/asm-analysis-${product.artifact}.jar"/>
    </atest>
    <atest filename="${test}/conform/org/objectweb/asm/tree/analysis/sigtest-5.0.4.txt"
        apiversion="${product.artifact}"
        backward="true" 
        binary="true"
        failonerror="true">	
      <package name="org.objectweb.asm.tree.analysis"/>
      <classpath path="${out.dist}/lib/asm-analysis-${product.artifact}.jar"/>
    </atest>
    <atest filename="${test}/conform/org/objectweb/asm/tree/analysis/sigtest-5.1.txt"
        apiversion="${product.artifact}"
        backward="true" 
        binary="true"
        failonerror="true">	
      <package name="org.objectweb.asm.tree.analysis"/>
      <classpath path="${out.dist}/lib/asm-analysis-${product.artifact}.jar"/>
    </atest>

    <atest filename="${test}/conform/org/objectweb/asm/commons/sigtest-4.0.txt"
        apiversion="${product.artifact}"
        backward="true" 
        binary="true"
        failonerror="true">	
      <package name="org.objectweb.asm.commons"/>
      <classpath path="${out.dist}/lib/asm-commons-${product.artifact}.jar"/>
    </atest>
    <atest filename="${test}/conform/org/objectweb/asm/commons/sigtest-4.1.txt"
        apiversion="${product.artifact}"
        backward="true" 
        binary="true"
        failonerror="true">	
      <package name="org.objectweb.asm.commons"/>
      <classpath path="${out.dist}/lib/asm-commons-${product.artifact}.jar"/>
    </atest>
    <atest filename="${test}/conform/org/objectweb/asm/commons/sigtest-4.2.txt"
        apiversion="${product.artifact}"
        backward="true" 
        binary="true"
        failonerror="true">	
      <package name="org.objectweb.asm.commons"/>
      <classpath path="${out.dist}/lib/asm-commons-${product.artifact}.jar"/>
    </atest>
    <atest filename="${test}/conform/org/objectweb/asm/commons/sigtest-5.0.txt"
        apiversion="${product.artifact}"
        backward="true" 
        binary="true"
        failonerror="true">	
      <package name="org.objectweb.asm.commons"/>
      <classpath path="${out.dist}/lib/asm-commons-${product.artifact}.jar"/>
    </atest>
    <atest filename="${test}/conform/org/objectweb/asm/commons/sigtest-5.0.1.txt"
        apiversion="${product.artifact}"
        backward="true" 
        binary="true"
        failonerror="true">	
      <package name="org.objectweb.asm.commons"/>
      <classpath path="${out.dist}/lib/asm-commons-${product.artifact}.jar"/>
    </atest>
    <atest filename="${test}/conform/org/objectweb/asm/commons/sigtest-5.0.2.txt"
        apiversion="${product.artifact}"
        backward="true" 
        binary="true"
        failonerror="true">	
      <package name="org.objectweb.asm.commons"/>
      <classpath path="${out.dist}/lib/asm-commons-${product.artifact}.jar"/>
    </atest>
    <atest filename="${test}/conform/org/objectweb/asm/commons/sigtest-5.0.3.txt"
        apiversion="${product.artifact}"
        backward="true" 
        binary="true"
        failonerror="true">	
      <package name="org.objectweb.asm.commons"/>
      <classpath path="${out.dist}/lib/asm-commons-${product.artifact}.jar"/>
    </atest>
    <atest filename="${test}/conform/org/objectweb/asm/commons/sigtest-5.0.4.txt"
        apiversion="${product.artifact}"
        backward="true" 
        binary="true"
        failonerror="true">	
      <package name="org.objectweb.asm.commons"/>
      <classpath path="${out.dist}/lib/asm-commons-${product.artifact}.jar"/>
    </atest>
    <atest filename="${test}/conform/org/objectweb/asm/commons/sigtest-5.1.txt"
        apiversion="${product.artifact}"
        backward="true" 
        binary="true"
        failonerror="true">	
      <package name="org.objectweb.asm.commons"/>
      <classpath path="${out.dist}/lib/asm-commons-${product.artifact}.jar"/>
    </atest>

    <atest filename="${test}/conform/org/objectweb/asm/util/sigtest-4.0.txt"
        apiversion="${product.artifact}"
        backward="true" 
        binary="true"
        failonerror="true">	
      <package name="org.objectweb.asm.util"/>
      <classpath path="${out.dist}/lib/asm-util-${product.artifact}.jar"/>
    </atest>
    <atest filename="${test}/conform/org/objectweb/asm/util/sigtest-4.1.txt"
        apiversion="${product.artifact}"
        backward="true" 
        binary="true"
        failonerror="true">	
      <package name="org.objectweb.asm.util"/>
      <classpath path="${out.dist}/lib/asm-util-${product.artifact}.jar"/>
    </atest>
    <atest filename="${test}/conform/org/objectweb/asm/util/sigtest-4.2.txt"
        apiversion="${product.artifact}"
        backward="true" 
        binary="true"
        failonerror="true">	
      <package name="org.objectweb.asm.util"/>
      <classpath path="${out.dist}/lib/asm-util-${product.artifact}.jar"/>
    </atest>
    <atest filename="${test}/conform/org/objectweb/asm/util/sigtest-5.0.txt"
        apiversion="${product.artifact}"
        backward="true" 
        binary="true"
        failonerror="true">	
      <package name="org.objectweb.asm.util"/>
      <classpath path="${out.dist}/lib/asm-util-${product.artifact}.jar"/>
    </atest>
    <atest filename="${test}/conform/org/objectweb/asm/util/sigtest-5.0.1.txt"
        apiversion="${product.artifact}"
        backward="true" 
        binary="true"
        failonerror="true">	
      <package name="org.objectweb.asm.util"/>
      <classpath path="${out.dist}/lib/asm-util-${product.artifact}.jar"/>
    </atest>
    <atest filename="${test}/conform/org/objectweb/asm/util/sigtest-5.0.2.txt"
        apiversion="${product.artifact}"
        backward="true" 
        binary="true"
        failonerror="true">	
      <package name="org.objectweb.asm.util"/>
      <classpath path="${out.dist}/lib/asm-util-${product.artifact}.jar"/>
    </atest>
    <atest filename="${test}/conform/org/objectweb/asm/util/sigtest-5.0.3.txt"
        apiversion="${product.artifact}"
        backward="true" 
        binary="true"
        failonerror="true">	
      <package name="org.objectweb.asm.util"/>
      <classpath path="${out.dist}/lib/asm-util-${product.artifact}.jar"/>
    </atest>
    <atest filename="${test}/conform/org/objectweb/asm/util/sigtest-5.0.4.txt"
        apiversion="${product.artifact}"
        backward="true" 
        binary="true"
        failonerror="true">	
      <package name="org.objectweb.asm.util"/>
      <classpath path="${out.dist}/lib/asm-util-${product.artifact}.jar"/>
    </atest>
    <atest filename="${test}/conform/org/objectweb/asm/util/sigtest-5.1.txt"
        apiversion="${product.artifact}"
        backward="true" 
        binary="true"
        failonerror="true">	
      <package name="org.objectweb.asm.util"/>
      <classpath path="${out.dist}/lib/asm-util-${product.artifact}.jar"/>
    </atest>

    <atest filename="${test}/conform/org/objectweb/asm/xml/sigtest-4.0.txt"
        apiversion="${product.artifact}"
        backward="true" 
        binary="true"
        failonerror="true">	
      <package name="org.objectweb.asm.xml"/>
      <classpath path="${out.dist}/lib/asm-xml-${product.artifact}.jar"/>
    </atest>
    <atest filename="${test}/conform/org/objectweb/asm/xml/sigtest-4.1.txt"
        apiversion="${product.artifact}"
        backward="true" 
        binary="true"
        failonerror="true">	
      <package name="org.objectweb.asm.xml"/>
      <classpath path="${out.dist}/lib/asm-xml-${product.artifact}.jar"/>
    </atest>
    <atest filename="${test}/conform/org/objectweb/asm/xml/sigtest-4.2.txt"
        apiversion="${product.artifact}"
        backward="true" 
        binary="true"
        failonerror="true">	
      <package name="org.objectweb.asm.xml"/>
      <classpath path="${out.dist}/lib/asm-xml-${product.artifact}.jar"/>
    </atest>
    <atest filename="${test}/conform/org/objectweb/asm/xml/sigtest-5.0.txt"
        apiversion="${product.artifact}"
        backward="true" 
        binary="true"
        failonerror="true">	
      <package name="org.objectweb.asm.xml"/>
      <classpath path="${out.dist}/lib/asm-xml-${product.artifact}.jar"/>
    </atest>
    <atest filename="${test}/conform/org/objectweb/asm/xml/sigtest-5.0.1.txt"
        apiversion="${product.artifact}"
        backward="true" 
        binary="true"
        failonerror="true">	
      <package name="org.objectweb.asm.xml"/>
      <classpath path="${out.dist}/lib/asm-xml-${product.artifact}.jar"/>
    </atest>
    <atest filename="${test}/conform/org/objectweb/asm/xml/sigtest-5.0.2.txt"
        apiversion="${product.artifact}"
        backward="true" 
        binary="true"
        failonerror="true">	
      <package name="org.objectweb.asm.xml"/>
      <classpath path="${out.dist}/lib/asm-xml-${product.artifact}.jar"/>
    </atest>
    <atest filename="${test}/conform/org/objectweb/asm/xml/sigtest-5.0.3.txt"
        apiversion="${product.artifact}"
        backward="true" 
        binary="true"
        failonerror="true">	
      <package name="org.objectweb.asm.xml"/>
      <classpath path="${out.dist}/lib/asm-xml-${product.artifact}.jar"/>
    </atest>
    <atest filename="${test}/conform/org/objectweb/asm/xml/sigtest-5.0.4.txt"
        apiversion="${product.artifact}"
        backward="true" 
        binary="true"
        failonerror="true">	
      <package name="org.objectweb.asm.xml"/>
      <classpath path="${out.dist}/lib/asm-xml-${product.artifact}.jar"/>
    </atest>
    <atest filename="${test}/conform/org/objectweb/asm/xml/sigtest-5.1.txt"
        apiversion="${product.artifact}"
        backward="true" 
        binary="true"
        failonerror="true">	
      <package name="org.objectweb.asm.xml"/>
      <classpath path="${out.dist}/lib/asm-xml-${product.artifact}.jar"/>
    </atest>
  </target>
  
</project><|MERGE_RESOLUTION|>--- conflicted
+++ resolved
@@ -151,12 +151,6 @@
 
   <target name="testConform" depends="compile" if="test-conform">
     <ant antfile="${test.conform}/adviceadapter.xml" inheritRefs="true"/>
-<<<<<<< HEAD
-    <ant antfile="${test.conform}/analyzeradapter.xml" inheritRefs="true"/>
-=======
-    <ant antfile="${test.conform}/classremapper.xml" inheritRefs="true"/>
-    <ant antfile="${test.conform}/staticinitmerger.xml" inheritRefs="true"/>
->>>>>>> 8eb38bf7
     <ant antfile="${test.conform}/unit.xml" inheritRefs="true"/>
   </target>
 
