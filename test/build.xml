--- conflicted
+++ resolved
@@ -152,11 +152,6 @@
   <target name="testConform" depends="compile" if="test-conform">
     <ant antfile="${test.conform}/adviceadapter.xml" inheritRefs="true"/>
     <ant antfile="${test.conform}/analyzeradapter.xml" inheritRefs="true"/>
-<<<<<<< HEAD
-    <ant antfile="${test.conform}/classremapper.xml" inheritRefs="true"/>
-=======
-    <ant antfile="${test.conform}/staticinitmerger.xml" inheritRefs="true"/>
->>>>>>> 1243cf70
     <ant antfile="${test.conform}/unit.xml" inheritRefs="true"/>
   </target>
 
