--- conflicted
+++ resolved
@@ -37,19 +37,16 @@
            failureproperty="test.failed">
       <batchtest fork="yes" todir="${out.test}/reports">
         <fileset dir="${test}/conform">
-<<<<<<< HEAD
           <include name="org/objectweb/asm/AttributeTest.java"/>
           <include name="org/objectweb/asm/ClassReaderTest.java"/>
           <include name="org/objectweb/asm/ClassVisitorTest.java"/>
+          <include name="org/objectweb/asm/ClassWriterTest.java"/>
           <include name="org/objectweb/asm/LabelTest.java"/>
           <include name="org/objectweb/asm/MethodVisitorTest.java"/>
           <include name="org/objectweb/asm/TypePathTest.java"/>
           <include name="org/objectweb/asm/TypeTest.java"/>
           <include name="org/objectweb/asm/signature/SignatureReaderTest.java"/>
           <include name="org/objectweb/asm/signature/SignatureWriterTest.java"/>
-=======
-          <include name="org/objectweb/asm/ClassWriterTest.java"/>
->>>>>>> 89db64f5
           <include name="org/objectweb/asm/test/AsmTestTest.java"/>
           <include name="**/*UnitTest.java"/>
         </fileset>
