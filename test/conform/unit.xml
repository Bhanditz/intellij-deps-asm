--- conflicted
+++ resolved
@@ -46,11 +46,8 @@
           <include name="org/objectweb/asm/TypePathTest.java"/>
           <include name="org/objectweb/asm/TypeTest.java"/>
           <include name="org/objectweb/asm/commons/CodeSizeEvaluatorTest.java"/>
-<<<<<<< HEAD
+          <include name="org/objectweb/asm/commons/LocalVariablesSorterTest.java"/>
           <include name="org/objectweb/asm/commons/SerialVersionUIDAdderTest.java"/>
-=======
-          <include name="org/objectweb/asm/commons/LocalVariablesSorterTest.java"/>
->>>>>>> 6f8839ad
           <include name="org/objectweb/asm/signature/SignatureReaderTest.java"/>
           <include name="org/objectweb/asm/signature/SignatureWriterTest.java"/>
           <include name="org/objectweb/asm/test/AsmTestTest.java"/>
