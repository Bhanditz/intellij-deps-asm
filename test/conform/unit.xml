--- conflicted
+++ resolved
@@ -48,11 +48,8 @@
           <include name="org/objectweb/asm/signature/SignatureReaderTest.java"/>
           <include name="org/objectweb/asm/signature/SignatureWriterTest.java"/>
           <include name="org/objectweb/asm/test/AsmTestTest.java"/>
-<<<<<<< HEAD
           <include name="org/objectweb/asm/util/ASMifierTest.java"/>
-=======
           <include name="org/objectweb/asm/util/TraceClassAdapterTest.java"/>
->>>>>>> 9ef6aaf4
           <include name="**/*UnitTest.java"/>
         </fileset>
       </batchtest>
