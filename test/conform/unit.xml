--- conflicted
+++ resolved
@@ -48,16 +48,13 @@
           <include name="org/objectweb/asm/signature/SignatureReaderTest.java"/>
           <include name="org/objectweb/asm/signature/SignatureWriterTest.java"/>
           <include name="org/objectweb/asm/test/AsmTestTest.java"/>
-<<<<<<< HEAD
-          <include name="org/objectweb/asm/util/ASMifierTest.java"/>
-          <include name="org/objectweb/asm/util/CheckClassAdapterTest.java"/>
-          <include name="org/objectweb/asm/util/TraceClassAdapterTest.java"/>
-=======
           <include name="org/objectweb/asm/tree/analysis/BasicInterpreterTest.java"/>
           <include name="org/objectweb/asm/tree/analysis/BasicVerifierTest.java"/>
           <include name="org/objectweb/asm/tree/analysis/SimpleVerifierTest.java"/>
           <include name="org/objectweb/asm/tree/analysis/SourceInterpreterTest.java"/>
->>>>>>> 6439df2e
+          <include name="org/objectweb/asm/util/ASMifierTest.java"/>
+          <include name="org/objectweb/asm/util/CheckClassAdapterTest.java"/>
+          <include name="org/objectweb/asm/util/TraceClassAdapterTest.java"/>
           <include name="**/*UnitTest.java"/>
         </fileset>
       </batchtest>
