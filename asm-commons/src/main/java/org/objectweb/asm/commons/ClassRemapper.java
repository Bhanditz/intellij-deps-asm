--- conflicted
+++ resolved
@@ -67,8 +67,8 @@
    * Constructs a new {@link ClassRemapper}.
    *
    * @param api the ASM API version supported by this remapper. Must be one of {@link
-   *     org.objectweb.asm.Opcodes#ASM4}, {@link org.objectweb.asm.Opcodes#ASM5} or {@link
-   *     org.objectweb.asm.Opcodes#ASM6}.
+   *     org.objectweb.asm.Opcodes#ASM4}, {@link org.objectweb.asm.Opcodes#ASM5}, {@link
+   *     org.objectweb.asm.Opcodes#ASM6} or {@link org.objectweb.asm.Opcodes#ASM7_EXPERIMENTAL}.
    * @param classVisitor the class visitor this remapper must deleted to.
    * @param remapper the remapper to use to remap the types in the visited class.
    */
@@ -181,7 +181,16 @@
         descriptor == null ? null : remapper.mapMethodDesc(descriptor));
   }
 
-<<<<<<< HEAD
+  @Override
+  public void visitNestHostExperimental(final String nestHost) {
+    super.visitNestHostExperimental(remapper.mapType(nestHost));
+  }
+
+  @Override
+  public void visitNestMemberExperimental(final String nestMember) {
+    super.visitNestMemberExperimental(remapper.mapType(nestMember));
+  }
+
   /**
    * Constructs a new remapper for fields. The default implementation of this method returns a new
    * {@link FieldRemapper}.
@@ -191,20 +200,6 @@
    */
   protected FieldVisitor createFieldRemapper(final FieldVisitor fieldVisitor) {
     return new FieldRemapper(api, fieldVisitor, remapper);
-=======
-  @Override
-  public void visitNestHostExperimental(final String nestHost) {
-    super.visitNestHostExperimental(remapper.mapType(nestHost));
-  }
-
-  @Override
-  public void visitNestMemberExperimental(final String nestMember) {
-    super.visitNestMemberExperimental(remapper.mapType(nestMember));
-  }
-
-  protected FieldVisitor createFieldRemapper(FieldVisitor fv) {
-    return new FieldRemapper(api, fv, remapper);
->>>>>>> 76941586
   }
 
   /**
