// ASM: a very small and fast Java bytecode manipulation framework
// Copyright (c) 2000-2011 INRIA, France Telecom
// All rights reserved.
//
// Redistribution and use in source and binary forms, with or without
// modification, are permitted provided that the following conditions
// are met:
// 1. Redistributions of source code must retain the above copyright
//    notice, this list of conditions and the following disclaimer.
// 2. Redistributions in binary form must reproduce the above copyright
//    notice, this list of conditions and the following disclaimer in the
//    documentation and/or other materials provided with the distribution.
// 3. Neither the name of the copyright holders nor the names of its
//    contributors may be used to endorse or promote products derived from
//    this software without specific prior written permission.
//
// THIS SOFTWARE IS PROVIDED BY THE COPYRIGHT HOLDERS AND CONTRIBUTORS "AS IS"
// AND ANY EXPRESS OR IMPLIED WARRANTIES, INCLUDING, BUT NOT LIMITED TO, THE
// IMPLIED WARRANTIES OF MERCHANTABILITY AND FITNESS FOR A PARTICULAR PURPOSE
// ARE DISCLAIMED. IN NO EVENT SHALL THE COPYRIGHT OWNER OR CONTRIBUTORS BE
// LIABLE FOR ANY DIRECT, INDIRECT, INCIDENTAL, SPECIAL, EXEMPLARY, OR
// CONSEQUENTIAL DAMAGES (INCLUDING, BUT NOT LIMITED TO, PROCUREMENT OF
// SUBSTITUTE GOODS OR SERVICES; LOSS OF USE, DATA, OR PROFITS; OR BUSINESS
// INTERRUPTION) HOWEVER CAUSED AND ON ANY THEORY OF LIABILITY, WHETHER IN
// CONTRACT, STRICT LIABILITY, OR TORT (INCLUDING NEGLIGENCE OR OTHERWISE)
// ARISING IN ANY WAY OUT OF THE USE OF THIS SOFTWARE, EVEN IF ADVISED OF
// THE POSSIBILITY OF SUCH DAMAGE.

package org.objectweb.asm.commons;

import org.objectweb.asm.Handle;
import org.objectweb.asm.Label;
import org.objectweb.asm.MethodVisitor;
import org.objectweb.asm.Opcodes;
import org.objectweb.asm.Type;

/**
 * A {@link MethodVisitor} providing a more detailed API to generate and transform instructions.
 *
 * @author Eric Bruneton
 */
public class InstructionAdapter extends MethodVisitor {

  /** The type of the java.lang.Object class. */
  public static final Type OBJECT_TYPE = Type.getType("Ljava/lang/Object;");

  /**
   * Constructs a new {@link InstructionAdapter}. <i>Subclasses must not use this constructor</i>.
   * Instead, they must use the {@link #InstructionAdapter(int, MethodVisitor)} version.
   *
   * @param methodVisitor the method visitor to which this adapter delegates calls.
   * @throws IllegalStateException If a subclass calls this constructor.
   */
  public InstructionAdapter(final MethodVisitor methodVisitor) {
    this(Opcodes.ASM6, methodVisitor);
    if (getClass() != InstructionAdapter.class) {
      throw new IllegalStateException();
    }
  }

  /**
   * Constructs a new {@link InstructionAdapter}.
   *
   * @param api the ASM API version implemented by this visitor. Must be one of {@link
<<<<<<< HEAD
   *     Opcodes#ASM4}, {@link Opcodes#ASM5} or {@link Opcodes#ASM6}.
   * @param methodVisitor the method visitor to which this adapter delegates calls.
=======
   *     Opcodes#ASM4}, {@link Opcodes#ASM5}, {@link Opcodes#ASM6} or {@link Opcodes#ASM7_EXPERIMENTAL}.
   * @param mv the method visitor to which this adapter delegates calls.
>>>>>>> 76941586
   */
  protected InstructionAdapter(final int api, final MethodVisitor methodVisitor) {
    super(api, methodVisitor);
  }

  @Override
  public void visitInsn(final int opcode) {
    switch (opcode) {
      case Opcodes.NOP:
        nop();
        break;
      case Opcodes.ACONST_NULL:
        aconst(null);
        break;
      case Opcodes.ICONST_M1:
      case Opcodes.ICONST_0:
      case Opcodes.ICONST_1:
      case Opcodes.ICONST_2:
      case Opcodes.ICONST_3:
      case Opcodes.ICONST_4:
      case Opcodes.ICONST_5:
        iconst(opcode - Opcodes.ICONST_0);
        break;
      case Opcodes.LCONST_0:
      case Opcodes.LCONST_1:
        lconst((long) (opcode - Opcodes.LCONST_0));
        break;
      case Opcodes.FCONST_0:
      case Opcodes.FCONST_1:
      case Opcodes.FCONST_2:
        fconst((float) (opcode - Opcodes.FCONST_0));
        break;
      case Opcodes.DCONST_0:
      case Opcodes.DCONST_1:
        dconst((double) (opcode - Opcodes.DCONST_0));
        break;
      case Opcodes.IALOAD:
        aload(Type.INT_TYPE);
        break;
      case Opcodes.LALOAD:
        aload(Type.LONG_TYPE);
        break;
      case Opcodes.FALOAD:
        aload(Type.FLOAT_TYPE);
        break;
      case Opcodes.DALOAD:
        aload(Type.DOUBLE_TYPE);
        break;
      case Opcodes.AALOAD:
        aload(OBJECT_TYPE);
        break;
      case Opcodes.BALOAD:
        aload(Type.BYTE_TYPE);
        break;
      case Opcodes.CALOAD:
        aload(Type.CHAR_TYPE);
        break;
      case Opcodes.SALOAD:
        aload(Type.SHORT_TYPE);
        break;
      case Opcodes.IASTORE:
        astore(Type.INT_TYPE);
        break;
      case Opcodes.LASTORE:
        astore(Type.LONG_TYPE);
        break;
      case Opcodes.FASTORE:
        astore(Type.FLOAT_TYPE);
        break;
      case Opcodes.DASTORE:
        astore(Type.DOUBLE_TYPE);
        break;
      case Opcodes.AASTORE:
        astore(OBJECT_TYPE);
        break;
      case Opcodes.BASTORE:
        astore(Type.BYTE_TYPE);
        break;
      case Opcodes.CASTORE:
        astore(Type.CHAR_TYPE);
        break;
      case Opcodes.SASTORE:
        astore(Type.SHORT_TYPE);
        break;
      case Opcodes.POP:
        pop();
        break;
      case Opcodes.POP2:
        pop2();
        break;
      case Opcodes.DUP:
        dup();
        break;
      case Opcodes.DUP_X1:
        dupX1();
        break;
      case Opcodes.DUP_X2:
        dupX2();
        break;
      case Opcodes.DUP2:
        dup2();
        break;
      case Opcodes.DUP2_X1:
        dup2X1();
        break;
      case Opcodes.DUP2_X2:
        dup2X2();
        break;
      case Opcodes.SWAP:
        swap();
        break;
      case Opcodes.IADD:
        add(Type.INT_TYPE);
        break;
      case Opcodes.LADD:
        add(Type.LONG_TYPE);
        break;
      case Opcodes.FADD:
        add(Type.FLOAT_TYPE);
        break;
      case Opcodes.DADD:
        add(Type.DOUBLE_TYPE);
        break;
      case Opcodes.ISUB:
        sub(Type.INT_TYPE);
        break;
      case Opcodes.LSUB:
        sub(Type.LONG_TYPE);
        break;
      case Opcodes.FSUB:
        sub(Type.FLOAT_TYPE);
        break;
      case Opcodes.DSUB:
        sub(Type.DOUBLE_TYPE);
        break;
      case Opcodes.IMUL:
        mul(Type.INT_TYPE);
        break;
      case Opcodes.LMUL:
        mul(Type.LONG_TYPE);
        break;
      case Opcodes.FMUL:
        mul(Type.FLOAT_TYPE);
        break;
      case Opcodes.DMUL:
        mul(Type.DOUBLE_TYPE);
        break;
      case Opcodes.IDIV:
        div(Type.INT_TYPE);
        break;
      case Opcodes.LDIV:
        div(Type.LONG_TYPE);
        break;
      case Opcodes.FDIV:
        div(Type.FLOAT_TYPE);
        break;
      case Opcodes.DDIV:
        div(Type.DOUBLE_TYPE);
        break;
      case Opcodes.IREM:
        rem(Type.INT_TYPE);
        break;
      case Opcodes.LREM:
        rem(Type.LONG_TYPE);
        break;
      case Opcodes.FREM:
        rem(Type.FLOAT_TYPE);
        break;
      case Opcodes.DREM:
        rem(Type.DOUBLE_TYPE);
        break;
      case Opcodes.INEG:
        neg(Type.INT_TYPE);
        break;
      case Opcodes.LNEG:
        neg(Type.LONG_TYPE);
        break;
      case Opcodes.FNEG:
        neg(Type.FLOAT_TYPE);
        break;
      case Opcodes.DNEG:
        neg(Type.DOUBLE_TYPE);
        break;
      case Opcodes.ISHL:
        shl(Type.INT_TYPE);
        break;
      case Opcodes.LSHL:
        shl(Type.LONG_TYPE);
        break;
      case Opcodes.ISHR:
        shr(Type.INT_TYPE);
        break;
      case Opcodes.LSHR:
        shr(Type.LONG_TYPE);
        break;
      case Opcodes.IUSHR:
        ushr(Type.INT_TYPE);
        break;
      case Opcodes.LUSHR:
        ushr(Type.LONG_TYPE);
        break;
      case Opcodes.IAND:
        and(Type.INT_TYPE);
        break;
      case Opcodes.LAND:
        and(Type.LONG_TYPE);
        break;
      case Opcodes.IOR:
        or(Type.INT_TYPE);
        break;
      case Opcodes.LOR:
        or(Type.LONG_TYPE);
        break;
      case Opcodes.IXOR:
        xor(Type.INT_TYPE);
        break;
      case Opcodes.LXOR:
        xor(Type.LONG_TYPE);
        break;
      case Opcodes.I2L:
        cast(Type.INT_TYPE, Type.LONG_TYPE);
        break;
      case Opcodes.I2F:
        cast(Type.INT_TYPE, Type.FLOAT_TYPE);
        break;
      case Opcodes.I2D:
        cast(Type.INT_TYPE, Type.DOUBLE_TYPE);
        break;
      case Opcodes.L2I:
        cast(Type.LONG_TYPE, Type.INT_TYPE);
        break;
      case Opcodes.L2F:
        cast(Type.LONG_TYPE, Type.FLOAT_TYPE);
        break;
      case Opcodes.L2D:
        cast(Type.LONG_TYPE, Type.DOUBLE_TYPE);
        break;
      case Opcodes.F2I:
        cast(Type.FLOAT_TYPE, Type.INT_TYPE);
        break;
      case Opcodes.F2L:
        cast(Type.FLOAT_TYPE, Type.LONG_TYPE);
        break;
      case Opcodes.F2D:
        cast(Type.FLOAT_TYPE, Type.DOUBLE_TYPE);
        break;
      case Opcodes.D2I:
        cast(Type.DOUBLE_TYPE, Type.INT_TYPE);
        break;
      case Opcodes.D2L:
        cast(Type.DOUBLE_TYPE, Type.LONG_TYPE);
        break;
      case Opcodes.D2F:
        cast(Type.DOUBLE_TYPE, Type.FLOAT_TYPE);
        break;
      case Opcodes.I2B:
        cast(Type.INT_TYPE, Type.BYTE_TYPE);
        break;
      case Opcodes.I2C:
        cast(Type.INT_TYPE, Type.CHAR_TYPE);
        break;
      case Opcodes.I2S:
        cast(Type.INT_TYPE, Type.SHORT_TYPE);
        break;
      case Opcodes.LCMP:
        lcmp();
        break;
      case Opcodes.FCMPL:
        cmpl(Type.FLOAT_TYPE);
        break;
      case Opcodes.FCMPG:
        cmpg(Type.FLOAT_TYPE);
        break;
      case Opcodes.DCMPL:
        cmpl(Type.DOUBLE_TYPE);
        break;
      case Opcodes.DCMPG:
        cmpg(Type.DOUBLE_TYPE);
        break;
      case Opcodes.IRETURN:
        areturn(Type.INT_TYPE);
        break;
      case Opcodes.LRETURN:
        areturn(Type.LONG_TYPE);
        break;
      case Opcodes.FRETURN:
        areturn(Type.FLOAT_TYPE);
        break;
      case Opcodes.DRETURN:
        areturn(Type.DOUBLE_TYPE);
        break;
      case Opcodes.ARETURN:
        areturn(OBJECT_TYPE);
        break;
      case Opcodes.RETURN:
        areturn(Type.VOID_TYPE);
        break;
      case Opcodes.ARRAYLENGTH:
        arraylength();
        break;
      case Opcodes.ATHROW:
        athrow();
        break;
      case Opcodes.MONITORENTER:
        monitorenter();
        break;
      case Opcodes.MONITOREXIT:
        monitorexit();
        break;
      default:
        throw new IllegalArgumentException();
    }
  }

  @Override
  public void visitIntInsn(final int opcode, final int operand) {
    switch (opcode) {
      case Opcodes.BIPUSH:
        iconst(operand);
        break;
      case Opcodes.SIPUSH:
        iconst(operand);
        break;
      case Opcodes.NEWARRAY:
        switch (operand) {
          case Opcodes.T_BOOLEAN:
            newarray(Type.BOOLEAN_TYPE);
            break;
          case Opcodes.T_CHAR:
            newarray(Type.CHAR_TYPE);
            break;
          case Opcodes.T_BYTE:
            newarray(Type.BYTE_TYPE);
            break;
          case Opcodes.T_SHORT:
            newarray(Type.SHORT_TYPE);
            break;
          case Opcodes.T_INT:
            newarray(Type.INT_TYPE);
            break;
          case Opcodes.T_FLOAT:
            newarray(Type.FLOAT_TYPE);
            break;
          case Opcodes.T_LONG:
            newarray(Type.LONG_TYPE);
            break;
          case Opcodes.T_DOUBLE:
            newarray(Type.DOUBLE_TYPE);
            break;
          default:
            throw new IllegalArgumentException();
        }
        break;
      default:
        throw new IllegalArgumentException();
    }
  }

  @Override
  public void visitVarInsn(final int opcode, final int var) {
    switch (opcode) {
      case Opcodes.ILOAD:
        load(var, Type.INT_TYPE);
        break;
      case Opcodes.LLOAD:
        load(var, Type.LONG_TYPE);
        break;
      case Opcodes.FLOAD:
        load(var, Type.FLOAT_TYPE);
        break;
      case Opcodes.DLOAD:
        load(var, Type.DOUBLE_TYPE);
        break;
      case Opcodes.ALOAD:
        load(var, OBJECT_TYPE);
        break;
      case Opcodes.ISTORE:
        store(var, Type.INT_TYPE);
        break;
      case Opcodes.LSTORE:
        store(var, Type.LONG_TYPE);
        break;
      case Opcodes.FSTORE:
        store(var, Type.FLOAT_TYPE);
        break;
      case Opcodes.DSTORE:
        store(var, Type.DOUBLE_TYPE);
        break;
      case Opcodes.ASTORE:
        store(var, OBJECT_TYPE);
        break;
      case Opcodes.RET:
        ret(var);
        break;
      default:
        throw new IllegalArgumentException();
    }
  }

  @Override
  public void visitTypeInsn(final int opcode, final String type) {
    Type objectType = Type.getObjectType(type);
    switch (opcode) {
      case Opcodes.NEW:
        anew(objectType);
        break;
      case Opcodes.ANEWARRAY:
        newarray(objectType);
        break;
      case Opcodes.CHECKCAST:
        checkcast(objectType);
        break;
      case Opcodes.INSTANCEOF:
        instanceOf(objectType);
        break;
      default:
        throw new IllegalArgumentException();
    }
  }

  @Override
  public void visitFieldInsn(
      final int opcode, final String owner, final String name, final String descriptor) {
    switch (opcode) {
      case Opcodes.GETSTATIC:
        getstatic(owner, name, descriptor);
        break;
      case Opcodes.PUTSTATIC:
        putstatic(owner, name, descriptor);
        break;
      case Opcodes.GETFIELD:
        getfield(owner, name, descriptor);
        break;
      case Opcodes.PUTFIELD:
        putfield(owner, name, descriptor);
        break;
      default:
        throw new IllegalArgumentException();
    }
  }

  /** @deprecated */
  @Deprecated
  @Override
  public void visitMethodInsn(
      final int opcode, final String owner, final String name, final String descriptor) {
    if (api >= Opcodes.ASM5) {
      super.visitMethodInsn(opcode, owner, name, descriptor);
      return;
    }
    doVisitMethodInsn(opcode, owner, name, descriptor, opcode == Opcodes.INVOKEINTERFACE);
  }

  @Override
  public void visitMethodInsn(
      final int opcode,
      final String owner,
      final String name,
      final String descriptor,
      final boolean isInterface) {
    if (api < Opcodes.ASM5) {
      super.visitMethodInsn(opcode, owner, name, descriptor, isInterface);
      return;
    }
    doVisitMethodInsn(opcode, owner, name, descriptor, isInterface);
  }

  private void doVisitMethodInsn(
      final int opcode,
      final String owner,
      final String name,
      final String descriptor,
      final boolean isInterface) {
    switch (opcode) {
      case Opcodes.INVOKESPECIAL:
        invokespecial(owner, name, descriptor, isInterface);
        break;
      case Opcodes.INVOKEVIRTUAL:
        invokevirtual(owner, name, descriptor, isInterface);
        break;
      case Opcodes.INVOKESTATIC:
        invokestatic(owner, name, descriptor, isInterface);
        break;
      case Opcodes.INVOKEINTERFACE:
        invokeinterface(owner, name, descriptor);
        break;
      default:
        throw new IllegalArgumentException();
    }
  }

  @Override
  public void visitInvokeDynamicInsn(
      final String name,
      final String descriptor,
      final Handle bootstrapMethodHandle,
      final Object... bootstrapMethodArguments) {
    invokedynamic(name, descriptor, bootstrapMethodHandle, bootstrapMethodArguments);
  }

  @Override
  public void visitJumpInsn(final int opcode, final Label label) {
    switch (opcode) {
      case Opcodes.IFEQ:
        ifeq(label);
        break;
      case Opcodes.IFNE:
        ifne(label);
        break;
      case Opcodes.IFLT:
        iflt(label);
        break;
      case Opcodes.IFGE:
        ifge(label);
        break;
      case Opcodes.IFGT:
        ifgt(label);
        break;
      case Opcodes.IFLE:
        ifle(label);
        break;
      case Opcodes.IF_ICMPEQ:
        ificmpeq(label);
        break;
      case Opcodes.IF_ICMPNE:
        ificmpne(label);
        break;
      case Opcodes.IF_ICMPLT:
        ificmplt(label);
        break;
      case Opcodes.IF_ICMPGE:
        ificmpge(label);
        break;
      case Opcodes.IF_ICMPGT:
        ificmpgt(label);
        break;
      case Opcodes.IF_ICMPLE:
        ificmple(label);
        break;
      case Opcodes.IF_ACMPEQ:
        ifacmpeq(label);
        break;
      case Opcodes.IF_ACMPNE:
        ifacmpne(label);
        break;
      case Opcodes.GOTO:
        goTo(label);
        break;
      case Opcodes.JSR:
        jsr(label);
        break;
      case Opcodes.IFNULL:
        ifnull(label);
        break;
      case Opcodes.IFNONNULL:
        ifnonnull(label);
        break;
      default:
        throw new IllegalArgumentException();
    }
  }

  @Override
  public void visitLabel(final Label label) {
    mark(label);
  }

  @Override
  public void visitLdcInsn(final Object value) {
    if (api < Opcodes.ASM5
        && (value instanceof Handle
            || (value instanceof Type && ((Type) value).getSort() == Type.METHOD))) {
      throw new UnsupportedOperationException();
    }
    if (value instanceof Integer) {
      iconst((Integer) value);
    } else if (value instanceof Byte) {
      iconst(((Byte) value).intValue());
    } else if (value instanceof Character) {
      iconst(((Character) value).charValue());
    } else if (value instanceof Short) {
      iconst(((Short) value).intValue());
    } else if (value instanceof Boolean) {
      iconst(((Boolean) value).booleanValue() ? 1 : 0);
    } else if (value instanceof Float) {
      fconst((Float) value);
    } else if (value instanceof Long) {
      lconst((Long) value);
    } else if (value instanceof Double) {
      dconst((Double) value);
    } else if (value instanceof String) {
      aconst(value);
    } else if (value instanceof Type) {
      tconst((Type) value);
    } else if (value instanceof Handle) {
      hconst((Handle) value);
    } else {
      throw new IllegalArgumentException();
    }
  }

  @Override
  public void visitIincInsn(final int var, final int increment) {
    iinc(var, increment);
  }

  @Override
  public void visitTableSwitchInsn(
      final int min, final int max, final Label dflt, final Label... labels) {
    tableswitch(min, max, dflt, labels);
  }

  @Override
  public void visitLookupSwitchInsn(final Label dflt, final int[] keys, final Label[] labels) {
    lookupswitch(dflt, keys, labels);
  }

  @Override
  public void visitMultiANewArrayInsn(final String descriptor, final int numDimensions) {
    multianewarray(descriptor, numDimensions);
  }

  // -----------------------------------------------------------------------------------------------

  public void nop() {
    mv.visitInsn(Opcodes.NOP);
  }

  public void aconst(final Object value) {
    if (value == null) {
      mv.visitInsn(Opcodes.ACONST_NULL);
    } else {
      mv.visitLdcInsn(value);
    }
  }

  public void iconst(final int intValue) {
    if (intValue >= -1 && intValue <= 5) {
      mv.visitInsn(Opcodes.ICONST_0 + intValue);
    } else if (intValue >= Byte.MIN_VALUE && intValue <= Byte.MAX_VALUE) {
      mv.visitIntInsn(Opcodes.BIPUSH, intValue);
    } else if (intValue >= Short.MIN_VALUE && intValue <= Short.MAX_VALUE) {
      mv.visitIntInsn(Opcodes.SIPUSH, intValue);
    } else {
      mv.visitLdcInsn(intValue);
    }
  }

  public void lconst(final long longValue) {
    if (longValue == 0L || longValue == 1L) {
      mv.visitInsn(Opcodes.LCONST_0 + (int) longValue);
    } else {
      mv.visitLdcInsn(longValue);
    }
  }

  public void fconst(final float floatValue) {
    int bits = Float.floatToIntBits(floatValue);
    if (bits == 0L || bits == 0x3F800000 || bits == 0x40000000) { // 0..2
      mv.visitInsn(Opcodes.FCONST_0 + (int) floatValue);
    } else {
      mv.visitLdcInsn(floatValue);
    }
  }

  public void dconst(final double doubleValue) {
    long bits = Double.doubleToLongBits(doubleValue);
    if (bits == 0L || bits == 0x3FF0000000000000L) { // +0.0d and 1.0d
      mv.visitInsn(Opcodes.DCONST_0 + (int) doubleValue);
    } else {
      mv.visitLdcInsn(doubleValue);
    }
  }

  public void tconst(final Type type) {
    mv.visitLdcInsn(type);
  }

  public void hconst(final Handle handle) {
    mv.visitLdcInsn(handle);
  }

  public void load(final int var, final Type type) {
    mv.visitVarInsn(type.getOpcode(Opcodes.ILOAD), var);
  }

  public void aload(final Type type) {
    mv.visitInsn(type.getOpcode(Opcodes.IALOAD));
  }

  public void store(final int var, final Type type) {
    mv.visitVarInsn(type.getOpcode(Opcodes.ISTORE), var);
  }

  public void astore(final Type type) {
    mv.visitInsn(type.getOpcode(Opcodes.IASTORE));
  }

  public void pop() {
    mv.visitInsn(Opcodes.POP);
  }

  public void pop2() {
    mv.visitInsn(Opcodes.POP2);
  }

  public void dup() {
    mv.visitInsn(Opcodes.DUP);
  }

  public void dup2() {
    mv.visitInsn(Opcodes.DUP2);
  }

  public void dupX1() {
    mv.visitInsn(Opcodes.DUP_X1);
  }

  public void dupX2() {
    mv.visitInsn(Opcodes.DUP_X2);
  }

  public void dup2X1() {
    mv.visitInsn(Opcodes.DUP2_X1);
  }

  public void dup2X2() {
    mv.visitInsn(Opcodes.DUP2_X2);
  }

  public void swap() {
    mv.visitInsn(Opcodes.SWAP);
  }

  public void add(final Type type) {
    mv.visitInsn(type.getOpcode(Opcodes.IADD));
  }

  public void sub(final Type type) {
    mv.visitInsn(type.getOpcode(Opcodes.ISUB));
  }

  public void mul(final Type type) {
    mv.visitInsn(type.getOpcode(Opcodes.IMUL));
  }

  public void div(final Type type) {
    mv.visitInsn(type.getOpcode(Opcodes.IDIV));
  }

  public void rem(final Type type) {
    mv.visitInsn(type.getOpcode(Opcodes.IREM));
  }

  public void neg(final Type type) {
    mv.visitInsn(type.getOpcode(Opcodes.INEG));
  }

  public void shl(final Type type) {
    mv.visitInsn(type.getOpcode(Opcodes.ISHL));
  }

  public void shr(final Type type) {
    mv.visitInsn(type.getOpcode(Opcodes.ISHR));
  }

  public void ushr(final Type type) {
    mv.visitInsn(type.getOpcode(Opcodes.IUSHR));
  }

  public void and(final Type type) {
    mv.visitInsn(type.getOpcode(Opcodes.IAND));
  }

  public void or(final Type type) {
    mv.visitInsn(type.getOpcode(Opcodes.IOR));
  }

  public void xor(final Type type) {
    mv.visitInsn(type.getOpcode(Opcodes.IXOR));
  }

  public void iinc(final int var, final int increment) {
    mv.visitIincInsn(var, increment);
  }

  public void cast(final Type from, final Type to) {
    if (from != to) {
      if (from == Type.DOUBLE_TYPE) {
        if (to == Type.FLOAT_TYPE) {
          mv.visitInsn(Opcodes.D2F);
        } else if (to == Type.LONG_TYPE) {
          mv.visitInsn(Opcodes.D2L);
        } else {
          mv.visitInsn(Opcodes.D2I);
          cast(Type.INT_TYPE, to);
        }
      } else if (from == Type.FLOAT_TYPE) {
        if (to == Type.DOUBLE_TYPE) {
          mv.visitInsn(Opcodes.F2D);
        } else if (to == Type.LONG_TYPE) {
          mv.visitInsn(Opcodes.F2L);
        } else {
          mv.visitInsn(Opcodes.F2I);
          cast(Type.INT_TYPE, to);
        }
      } else if (from == Type.LONG_TYPE) {
        if (to == Type.DOUBLE_TYPE) {
          mv.visitInsn(Opcodes.L2D);
        } else if (to == Type.FLOAT_TYPE) {
          mv.visitInsn(Opcodes.L2F);
        } else {
          mv.visitInsn(Opcodes.L2I);
          cast(Type.INT_TYPE, to);
        }
      } else {
        if (to == Type.BYTE_TYPE) {
          mv.visitInsn(Opcodes.I2B);
        } else if (to == Type.CHAR_TYPE) {
          mv.visitInsn(Opcodes.I2C);
        } else if (to == Type.DOUBLE_TYPE) {
          mv.visitInsn(Opcodes.I2D);
        } else if (to == Type.FLOAT_TYPE) {
          mv.visitInsn(Opcodes.I2F);
        } else if (to == Type.LONG_TYPE) {
          mv.visitInsn(Opcodes.I2L);
        } else if (to == Type.SHORT_TYPE) {
          mv.visitInsn(Opcodes.I2S);
        }
      }
    }
  }

  public void lcmp() {
    mv.visitInsn(Opcodes.LCMP);
  }

  public void cmpl(final Type type) {
    mv.visitInsn(type == Type.FLOAT_TYPE ? Opcodes.FCMPL : Opcodes.DCMPL);
  }

  public void cmpg(final Type type) {
    mv.visitInsn(type == Type.FLOAT_TYPE ? Opcodes.FCMPG : Opcodes.DCMPG);
  }

  public void ifeq(final Label label) {
    mv.visitJumpInsn(Opcodes.IFEQ, label);
  }

  public void ifne(final Label label) {
    mv.visitJumpInsn(Opcodes.IFNE, label);
  }

  public void iflt(final Label label) {
    mv.visitJumpInsn(Opcodes.IFLT, label);
  }

  public void ifge(final Label label) {
    mv.visitJumpInsn(Opcodes.IFGE, label);
  }

  public void ifgt(final Label label) {
    mv.visitJumpInsn(Opcodes.IFGT, label);
  }

  public void ifle(final Label label) {
    mv.visitJumpInsn(Opcodes.IFLE, label);
  }

  public void ificmpeq(final Label label) {
    mv.visitJumpInsn(Opcodes.IF_ICMPEQ, label);
  }

  public void ificmpne(final Label label) {
    mv.visitJumpInsn(Opcodes.IF_ICMPNE, label);
  }

  public void ificmplt(final Label label) {
    mv.visitJumpInsn(Opcodes.IF_ICMPLT, label);
  }

  public void ificmpge(final Label label) {
    mv.visitJumpInsn(Opcodes.IF_ICMPGE, label);
  }

  public void ificmpgt(final Label label) {
    mv.visitJumpInsn(Opcodes.IF_ICMPGT, label);
  }

  public void ificmple(final Label label) {
    mv.visitJumpInsn(Opcodes.IF_ICMPLE, label);
  }

  public void ifacmpeq(final Label label) {
    mv.visitJumpInsn(Opcodes.IF_ACMPEQ, label);
  }

  public void ifacmpne(final Label label) {
    mv.visitJumpInsn(Opcodes.IF_ACMPNE, label);
  }

  public void goTo(final Label label) {
    mv.visitJumpInsn(Opcodes.GOTO, label);
  }

  public void jsr(final Label label) {
    mv.visitJumpInsn(Opcodes.JSR, label);
  }

  public void ret(final int var) {
    mv.visitVarInsn(Opcodes.RET, var);
  }

  public void tableswitch(final int min, final int max, final Label dflt, final Label... labels) {
    mv.visitTableSwitchInsn(min, max, dflt, labels);
  }

  public void lookupswitch(final Label dflt, final int[] keys, final Label[] labels) {
    mv.visitLookupSwitchInsn(dflt, keys, labels);
  }

  public void areturn(final Type type) {
    mv.visitInsn(type.getOpcode(Opcodes.IRETURN));
  }

  public void getstatic(final String owner, final String name, final String descriptor) {
    mv.visitFieldInsn(Opcodes.GETSTATIC, owner, name, descriptor);
  }

  public void putstatic(final String owner, final String name, final String descriptor) {
    mv.visitFieldInsn(Opcodes.PUTSTATIC, owner, name, descriptor);
  }

  public void getfield(final String owner, final String name, final String descriptor) {
    mv.visitFieldInsn(Opcodes.GETFIELD, owner, name, descriptor);
  }

  public void putfield(final String owner, final String name, final String descriptor) {
    mv.visitFieldInsn(Opcodes.PUTFIELD, owner, name, descriptor);
  }

  /**
   * @param owner
   * @param name
   * @param descriptor
   * @deprecated
   */
  @Deprecated
  public void invokevirtual(final String owner, final String name, final String descriptor) {
    if (api >= Opcodes.ASM5) {
      invokevirtual(owner, name, descriptor, false);
      return;
    }
    mv.visitMethodInsn(Opcodes.INVOKEVIRTUAL, owner, name, descriptor);
  }

  public void invokevirtual(
      final String owner, final String name, final String descriptor, final boolean isInterface) {
    if (api < Opcodes.ASM5) {
      if (isInterface) {
        throw new IllegalArgumentException("INVOKEVIRTUAL on interfaces require ASM 5");
      }
      invokevirtual(owner, name, descriptor);
      return;
    }
    mv.visitMethodInsn(Opcodes.INVOKEVIRTUAL, owner, name, descriptor, isInterface);
  }

  /**
   * @param owner
   * @param name
   * @param descriptor
   * @deprecated
   */
  @Deprecated
  public void invokespecial(final String owner, final String name, final String descriptor) {
    if (api >= Opcodes.ASM5) {
      invokespecial(owner, name, descriptor, false);
      return;
    }
    mv.visitMethodInsn(Opcodes.INVOKESPECIAL, owner, name, descriptor, false);
  }

  public void invokespecial(
      final String owner, final String name, final String descriptor, final boolean isInterface) {
    if (api < Opcodes.ASM5) {
      if (isInterface) {
        throw new IllegalArgumentException("INVOKESPECIAL on interfaces require ASM 5");
      }
      invokespecial(owner, name, descriptor);
      return;
    }
    mv.visitMethodInsn(Opcodes.INVOKESPECIAL, owner, name, descriptor, isInterface);
  }

  /**
   * @param owner
   * @param name
   * @param descriptor
   * @deprecated
   */
  @Deprecated
  public void invokestatic(final String owner, final String name, final String descriptor) {
    if (api >= Opcodes.ASM5) {
      invokestatic(owner, name, descriptor, false);
      return;
    }
    mv.visitMethodInsn(Opcodes.INVOKESTATIC, owner, name, descriptor, false);
  }

  public void invokestatic(
      final String owner, final String name, final String descriptor, final boolean isInterface) {
    if (api < Opcodes.ASM5) {
      if (isInterface) {
        throw new IllegalArgumentException("INVOKESTATIC on interfaces require ASM 5");
      }
      invokestatic(owner, name, descriptor);
      return;
    }
    mv.visitMethodInsn(Opcodes.INVOKESTATIC, owner, name, descriptor, isInterface);
  }

  public void invokeinterface(final String owner, final String name, final String descriptor) {
    mv.visitMethodInsn(Opcodes.INVOKEINTERFACE, owner, name, descriptor, true);
  }

  public void invokedynamic(
      final String name,
      final String descriptor,
      final Handle bootstrapMethodHandle,
      final Object[] bootstrapMethodArguments) {
    mv.visitInvokeDynamicInsn(name, descriptor, bootstrapMethodHandle, bootstrapMethodArguments);
  }

  public void anew(final Type type) {
    mv.visitTypeInsn(Opcodes.NEW, type.getInternalName());
  }

  public void newarray(final Type type) {
    int arrayType;
    switch (type.getSort()) {
      case Type.BOOLEAN:
        arrayType = Opcodes.T_BOOLEAN;
        break;
      case Type.CHAR:
        arrayType = Opcodes.T_CHAR;
        break;
      case Type.BYTE:
        arrayType = Opcodes.T_BYTE;
        break;
      case Type.SHORT:
        arrayType = Opcodes.T_SHORT;
        break;
      case Type.INT:
        arrayType = Opcodes.T_INT;
        break;
      case Type.FLOAT:
        arrayType = Opcodes.T_FLOAT;
        break;
      case Type.LONG:
        arrayType = Opcodes.T_LONG;
        break;
      case Type.DOUBLE:
        arrayType = Opcodes.T_DOUBLE;
        break;
      default:
        mv.visitTypeInsn(Opcodes.ANEWARRAY, type.getInternalName());
        return;
    }
    mv.visitIntInsn(Opcodes.NEWARRAY, arrayType);
  }

  public void arraylength() {
    mv.visitInsn(Opcodes.ARRAYLENGTH);
  }

  public void athrow() {
    mv.visitInsn(Opcodes.ATHROW);
  }

  public void checkcast(final Type type) {
    mv.visitTypeInsn(Opcodes.CHECKCAST, type.getInternalName());
  }

  public void instanceOf(final Type type) {
    mv.visitTypeInsn(Opcodes.INSTANCEOF, type.getInternalName());
  }

  public void monitorenter() {
    mv.visitInsn(Opcodes.MONITORENTER);
  }

  public void monitorexit() {
    mv.visitInsn(Opcodes.MONITOREXIT);
  }

  public void multianewarray(final String descriptor, final int numDimensions) {
    mv.visitMultiANewArrayInsn(descriptor, numDimensions);
  }

  public void ifnull(final Label label) {
    mv.visitJumpInsn(Opcodes.IFNULL, label);
  }

  public void ifnonnull(final Label label) {
    mv.visitJumpInsn(Opcodes.IFNONNULL, label);
  }

  public void mark(final Label label) {
    mv.visitLabel(label);
  }
}<|MERGE_RESOLUTION|>--- conflicted
+++ resolved
@@ -62,13 +62,8 @@
    * Constructs a new {@link InstructionAdapter}.
    *
    * @param api the ASM API version implemented by this visitor. Must be one of {@link
-<<<<<<< HEAD
-   *     Opcodes#ASM4}, {@link Opcodes#ASM5} or {@link Opcodes#ASM6}.
+   *     Opcodes#ASM4}, {@link Opcodes#ASM5}, {@link Opcodes#ASM6} or {@link Opcodes#ASM7_EXPERIMENTAL}.
    * @param methodVisitor the method visitor to which this adapter delegates calls.
-=======
-   *     Opcodes#ASM4}, {@link Opcodes#ASM5}, {@link Opcodes#ASM6} or {@link Opcodes#ASM7_EXPERIMENTAL}.
-   * @param mv the method visitor to which this adapter delegates calls.
->>>>>>> 76941586
    */
   protected InstructionAdapter(final int api, final MethodVisitor methodVisitor) {
     super(api, methodVisitor);
