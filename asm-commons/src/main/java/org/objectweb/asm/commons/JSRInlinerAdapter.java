// ASM: a very small and fast Java bytecode manipulation framework
// Copyright (c) 2000-2011 INRIA, France Telecom
// All rights reserved.
//
// Redistribution and use in source and binary forms, with or without
// modification, are permitted provided that the following conditions
// are met:
// 1. Redistributions of source code must retain the above copyright
//    notice, this list of conditions and the following disclaimer.
// 2. Redistributions in binary form must reproduce the above copyright
//    notice, this list of conditions and the following disclaimer in the
//    documentation and/or other materials provided with the distribution.
// 3. Neither the name of the copyright holders nor the names of its
//    contributors may be used to endorse or promote products derived from
//    this software without specific prior written permission.
//
// THIS SOFTWARE IS PROVIDED BY THE COPYRIGHT HOLDERS AND CONTRIBUTORS "AS IS"
// AND ANY EXPRESS OR IMPLIED WARRANTIES, INCLUDING, BUT NOT LIMITED TO, THE
// IMPLIED WARRANTIES OF MERCHANTABILITY AND FITNESS FOR A PARTICULAR PURPOSE
// ARE DISCLAIMED. IN NO EVENT SHALL THE COPYRIGHT OWNER OR CONTRIBUTORS BE
// LIABLE FOR ANY DIRECT, INDIRECT, INCIDENTAL, SPECIAL, EXEMPLARY, OR
// CONSEQUENTIAL DAMAGES (INCLUDING, BUT NOT LIMITED TO, PROCUREMENT OF
// SUBSTITUTE GOODS OR SERVICES; LOSS OF USE, DATA, OR PROFITS; OR BUSINESS
// INTERRUPTION) HOWEVER CAUSED AND ON ANY THEORY OF LIABILITY, WHETHER IN
// CONTRACT, STRICT LIABILITY, OR TORT (INCLUDING NEGLIGENCE OR OTHERWISE)
// ARISING IN ANY WAY OUT OF THE USE OF THIS SOFTWARE, EVEN IF ADVISED OF
// THE POSSIBILITY OF SUCH DAMAGE.
package org.objectweb.asm.commons;

import java.util.AbstractMap;
import java.util.ArrayList;
import java.util.BitSet;
import java.util.HashMap;
import java.util.LinkedList;
import java.util.List;
import java.util.Map;
import java.util.Set;

import org.objectweb.asm.Label;
import org.objectweb.asm.MethodVisitor;
import org.objectweb.asm.Opcodes;
import org.objectweb.asm.tree.AbstractInsnNode;
import org.objectweb.asm.tree.InsnList;
import org.objectweb.asm.tree.InsnNode;
import org.objectweb.asm.tree.JumpInsnNode;
import org.objectweb.asm.tree.LabelNode;
import org.objectweb.asm.tree.LocalVariableNode;
import org.objectweb.asm.tree.LookupSwitchInsnNode;
import org.objectweb.asm.tree.MethodNode;
import org.objectweb.asm.tree.TableSwitchInsnNode;
import org.objectweb.asm.tree.TryCatchBlockNode;

/**
 * A {@link org.objectweb.asm.MethodVisitor} that removes JSR instructions and inlines the
 * referenced subroutines.
 *
 * @author Niko Matsakis
 */
public class JSRInlinerAdapter extends MethodNode implements Opcodes {

  /**
   * The instructions that belong to the main "subroutine". Bit i is set iff instruction at index i
   * belongs to this main "subroutine".
   */
  private final BitSet mainSubroutineInsns = new BitSet();

  /**
   * The instructions that belong to each subroutine. For each label which is the target of a JSR
   * instruction, bit i of the corresponding BitSet in this map is set iff instruction at index i
   * belongs to this subroutine.
   */
  private final Map<LabelNode, BitSet> subroutinesInsns = new HashMap<LabelNode, BitSet>();

  /**
   * The instructions that belong to more that one subroutine. Bit i is set iff instruction at index
   * i belongs to more than one subroutine.
   */
  final BitSet sharedSubroutineInsns = new BitSet();

  /**
   * Constructs a new {@link JSRInlinerAdapter}. <i>Subclasses must not use this constructor</i>.
   * Instead, they must use the {@link #JSRInlinerAdapter(int, MethodVisitor, int, String, String,
   * String, String[])} version.
   *
   * @param methodVisitor the method visitor to send the resulting inlined method code to, or <code>
   *     null</code>.
   * @param access the method's access flags.
   * @param name the method's name.
   * @param descriptor the method's descriptor.
   * @param signature the method's signature. May be <tt>null</tt>.
   * @param exceptions the internal names of the method's exception classes. May be <tt>null</tt>.
   * @throws IllegalStateException if a subclass calls this constructor.
   */
  public JSRInlinerAdapter(
      final MethodVisitor methodVisitor,
      final int access,
      final String name,
      final String descriptor,
      final String signature,
      final String[] exceptions) {
    this(Opcodes.ASM6, methodVisitor, access, name, descriptor, signature, exceptions);
    if (getClass() != JSRInlinerAdapter.class) {
      throw new IllegalStateException();
    }
  }

  /**
   * Constructs a new {@link JSRInlinerAdapter}.
   *
   * @param api the ASM API version implemented by this visitor. Must be one of {@link
<<<<<<< HEAD
   *     Opcodes#ASM4}, {@link Opcodes#ASM5} or {@link Opcodes#ASM6}.
   * @param methodVisitor the method visitor to send the resulting inlined method code to, or <code>
   *     null</code>.
   * @param access the method's access flags.
=======
   *     Opcodes#ASM4}, {@link Opcodes#ASM5}, {@link Opcodes#ASM6} or {@link Opcodes#ASM7_EXPERIMENTAL}.
   * @param mv the <code>MethodVisitor</code> to send the resulting inlined method code to (use
   *     <code>null</code> for none).
   * @param access the method's access flags (see {@link Opcodes}). This parameter also indicates if
   *     the method is synthetic and/or deprecated.
>>>>>>> 76941586
   * @param name the method's name.
   * @param descriptor the method's descriptor.
   * @param signature the method's signature. May be <tt>null</tt>.
   * @param exceptions the internal names of the method's exception classes. May be <tt>null</tt>.
   */
  protected JSRInlinerAdapter(
      final int api,
      final MethodVisitor methodVisitor,
      final int access,
      final String name,
      final String descriptor,
      final String signature,
      final String[] exceptions) {
    super(api, access, name, descriptor, signature, exceptions);
    this.mv = methodVisitor;
  }

  @Override
  public void visitJumpInsn(final int opcode, final Label label) {
    super.visitJumpInsn(opcode, label);
    LabelNode labelNode = ((JumpInsnNode) instructions.getLast()).label;
    if (opcode == JSR && !subroutinesInsns.containsKey(labelNode)) {
      subroutinesInsns.put(labelNode, new BitSet());
    }
  }

  @Override
  public void visitEnd() {
    if (!subroutinesInsns.isEmpty()) {
      // If the code contains at least one JSR instruction, inline the subroutines.
      findSubroutinesInsns();
      emitCode();
    }
    if (mv != null) {
      accept(mv);
    }
  }

  /** Determines, for each instruction, to which subroutine(s) it belongs. */
  private void findSubroutinesInsns() {
    // Find the instructions that belong to main subroutine.
    BitSet visitedInsns = new BitSet();
    findSubroutineInsns(0, mainSubroutineInsns, visitedInsns);
    // For each subroutine, find the instructions that belong to this subroutine.
    for (Map.Entry<LabelNode, BitSet> entry : subroutinesInsns.entrySet()) {
      LabelNode jsrLabelNode = entry.getKey();
      BitSet subroutineInsns = entry.getValue();
      findSubroutineInsns(instructions.indexOf(jsrLabelNode), subroutineInsns, visitedInsns);
    }
  }

  /**
   * Finds the instructions that belong to the subroutine starting at the given instruction index.
   * For this the control flow graph is visited with a depth first search (this includes the normal
   * control flow and the exception handlers).
   *
   * @param startInsnIndex the index of the first instruction of the subroutine.
   * @param subroutineInsns where the indices of the instructions of the subroutine must be stored.
   * @param visitedInsns the indices of the instructions that have been visited so far (including in
   *     previous calls to this method). This bitset is updated by this method each time a new
   *     instruction is visited. It is used to make sure each instruction is visited at most once.
   */
  private void findSubroutineInsns(
      final int startInsnIndex, final BitSet subroutineInsns, final BitSet visitedInsns) {
    // First find the instructions reachable via normal execution.
    findReachableInsns(startInsnIndex, subroutineInsns, visitedInsns);

    // Then find the instructions reachable via the applicable exception handlers.
    while (true) {
      boolean applicableHandlerFound = false;
      for (TryCatchBlockNode tryCatchBlockNode : tryCatchBlocks) {
        // If the handler has already been processed, skip it.
        int handlerIndex = instructions.indexOf(tryCatchBlockNode.handler);
        if (subroutineInsns.get(handlerIndex)) {
          continue;
        }

        // If an instruction in the exception handler range belongs to the subroutine, the handler
        // can be reached from the routine, and its instructions must be added to the subroutine.
        int startIndex = instructions.indexOf(tryCatchBlockNode.start);
        int endIndex = instructions.indexOf(tryCatchBlockNode.end);
        int firstSubroutineInsnAfterTryCatchStart = subroutineInsns.nextSetBit(startIndex);
        if (firstSubroutineInsnAfterTryCatchStart >= startIndex
            && firstSubroutineInsnAfterTryCatchStart < endIndex) {
          findReachableInsns(handlerIndex, subroutineInsns, visitedInsns);
          applicableHandlerFound = true;
        }
      }
      // If an applicable exception handler has been found, other handlers may become applicable, so
      // we must examine them again.
      if (!applicableHandlerFound) {
        return;
      }
    }
  }

  /**
   * Finds the instructions that are reachable from the given instruction, without following any JSR
   * instruction nor any exception handler. For this the control flow graph is visited with a depth
   * first search.
   *
   * @param insnIndex the index of an instruction of the subroutine.
   * @param subroutineInsns where the indices of the instructions of the subroutine must be stored.
   * @param visitedInsns the indices of the instructions that have been visited so far (including in
   *     previous calls to this method). This bitset is updated by this method each time a new
   *     instruction is visited. It is used to make sure each instruction is visited at most once.
   */
  private void findReachableInsns(
      final int insnIndex, final BitSet subroutineInsns, final BitSet visitedInsns) {
    int currentInsnIndex = insnIndex;
    // We implicitly assume below that execution can always fall through to the next instruction
    // after a JSR. But a subroutine may never return, in which case the code after the JSR is
    // unreachable and can be anything. In particular, it can seem to fall off the end of the
    // method, so we must handle this case here (we could instead detect whether execution can
    // return or not from a JSR, but this is more complicated).
    while (currentInsnIndex < instructions.size()) {
      AbstractInsnNode currentInsnNode = instructions.get(currentInsnIndex);

      // Visit each instruction at most once.
      if (subroutineInsns.get(currentInsnIndex)) {
        return;
      }
      subroutineInsns.set(currentInsnIndex);

      // Check if this instruction has already been visited by another subroutine.
      if (visitedInsns.get(currentInsnIndex)) {
        sharedSubroutineInsns.set(currentInsnIndex);
      }
      visitedInsns.set(currentInsnIndex);

      if (currentInsnNode.getType() == AbstractInsnNode.JUMP_INSN
          && currentInsnNode.getOpcode() != JSR) {
        // Don't follow JSR instructions in the control flow graph.
        JumpInsnNode jumpInsnNode = (JumpInsnNode) currentInsnNode;
        findReachableInsns(instructions.indexOf(jumpInsnNode.label), subroutineInsns, visitedInsns);
      } else if (currentInsnNode.getType() == AbstractInsnNode.TABLESWITCH_INSN) {
        TableSwitchInsnNode tableSwitchInsnNode = (TableSwitchInsnNode) currentInsnNode;
        findReachableInsns(
            instructions.indexOf(tableSwitchInsnNode.dflt), subroutineInsns, visitedInsns);
        for (LabelNode labelNode : tableSwitchInsnNode.labels) {
          findReachableInsns(instructions.indexOf(labelNode), subroutineInsns, visitedInsns);
        }
      } else if (currentInsnNode.getType() == AbstractInsnNode.LOOKUPSWITCH_INSN) {
        LookupSwitchInsnNode lookupSwitchInsnNode = (LookupSwitchInsnNode) currentInsnNode;
        findReachableInsns(
            instructions.indexOf(lookupSwitchInsnNode.dflt), subroutineInsns, visitedInsns);
        for (LabelNode labelNode : lookupSwitchInsnNode.labels) {
          findReachableInsns(instructions.indexOf(labelNode), subroutineInsns, visitedInsns);
        }
      }

      // Check if this instruction falls through to the next instruction; if not, return.
      switch (instructions.get(currentInsnIndex).getOpcode()) {
        case GOTO:
        case RET:
        case TABLESWITCH:
        case LOOKUPSWITCH:
        case IRETURN:
        case LRETURN:
        case FRETURN:
        case DRETURN:
        case ARETURN:
        case RETURN:
        case ATHROW:
          // Note: this either returns from this subroutine, or from a parent subroutine.
          return;
        default:
          // Go to the next instruction.
          currentInsnIndex++;
          break;
      }
    }
  }

  /**
   * Creates the new instructions, inlining each instantiation of each subroutine until the code is
   * fully elaborated.
   */
  private void emitCode() {
    LinkedList<Instantiation> worklist = new LinkedList<Instantiation>();
    // Create an instantiation of the main "subroutine", which is just the main routine.
    worklist.add(new Instantiation(null, mainSubroutineInsns));

    // Emit instantiations of each subroutine we encounter, including the main subroutine.
    InsnList newInstructions = new InsnList();
    List<TryCatchBlockNode> newTryCatchBlocks = new ArrayList<TryCatchBlockNode>();
    List<LocalVariableNode> newLocalVariables = new ArrayList<LocalVariableNode>();
    while (!worklist.isEmpty()) {
      Instantiation instantiation = worklist.removeFirst();
      emitInstantiation(
          instantiation, worklist, newInstructions, newTryCatchBlocks, newLocalVariables);
    }
    instructions = newInstructions;
    tryCatchBlocks = newTryCatchBlocks;
    localVariables = newLocalVariables;
  }

  /**
   * Emits an instantiation of a subroutine, specified by <code>instantiation</code>. May add new
   * instantiations that are invoked by this one to the <code>worklist</code>, and new try/catch
   * blocks to <code>newTryCatchBlocks</code>.
   *
   * @param instantiation the instantiation that must be performed.
   * @param worklist list of the instantiations that remain to be done.
   * @param newInstructions the instruction list to which the instantiated code must be appended.
   * @param newTryCatchBlocks the exception handler list to which the instantiated handlers must be
   *     appended.
   * @param newLocalVariables the local variables list to which the instantiated local variables
   *     must be appended.
   */
  private void emitInstantiation(
      final Instantiation instantiation,
      final List<Instantiation> worklist,
      final InsnList newInstructions,
      final List<TryCatchBlockNode> newTryCatchBlocks,
      final List<LocalVariableNode> newLocalVariables) {
    LabelNode previousLabelNode = null;
    for (int i = 0; i < instructions.size(); ++i) {
      AbstractInsnNode insnNode = instructions.get(i);
      if (insnNode.getType() == AbstractInsnNode.LABEL) {
        // Always clone all labels, while avoiding to add the same label more than once.
        LabelNode labelNode = (LabelNode) insnNode;
        LabelNode clonedLabelNode = instantiation.getClonedLabel(labelNode);
        if (clonedLabelNode != previousLabelNode) {
          newInstructions.add(clonedLabelNode);
          previousLabelNode = clonedLabelNode;
        }
      } else if (instantiation.findOwner(i) == instantiation) {
        // Don't emit instructions that were already emitted by an ancestor subroutine. Note that it
        // is still possible for a given instruction to be emitted twice because it may belong to
        // two subroutines that do not invoke each other.

        if (insnNode.getOpcode() == RET) {
          // Translate RET instruction(s) to a jump to the return label for the appropriate
          // instantiation. The problem is that the subroutine may "fall through" to the ret of a
          // parent subroutine; therefore, to find the appropriate ret label we find the oldest
          // instantiation that claims to own this instruction.
          LabelNode retLabel = null;
          for (Instantiation retLabelOwner = instantiation;
              retLabelOwner != null;
              retLabelOwner = retLabelOwner.parent) {
            if (retLabelOwner.subroutineInsns.get(i)) {
              retLabel = retLabelOwner.returnLabel;
            }
          }
          if (retLabel == null) {
            // This is only possible if the mainSubroutine owns a RET instruction, which should
            // never happen for verifiable code.
            throw new IllegalArgumentException(
                "Instruction #" + i + " is a RET not owned by any subroutine");
          }
          newInstructions.add(new JumpInsnNode(GOTO, retLabel));
        } else if (insnNode.getOpcode() == JSR) {
          LabelNode jsrLabelNode = ((JumpInsnNode) insnNode).label;
          BitSet subroutineInsns = subroutinesInsns.get(jsrLabelNode);
          Instantiation newInstantiation = new Instantiation(instantiation, subroutineInsns);
          LabelNode clonedJsrLabelNode = newInstantiation.getClonedLabelForJumpInsn(jsrLabelNode);
          // Replace the JSR instruction with a GOTO to the instantiated subroutine, and push NULL
          // for what was once the return address value. This hack allows us to avoid doing any sort
          // of data flow analysis to figure out which instructions manipulate the old return address
          // value pointer which is now known to be unneeded.
          newInstructions.add(new InsnNode(ACONST_NULL));
          newInstructions.add(new JumpInsnNode(GOTO, clonedJsrLabelNode));
          newInstructions.add(newInstantiation.returnLabel);
          // Insert this new instantiation into the queue to be emitted later.
          worklist.add(newInstantiation);
        } else {
          newInstructions.add(insnNode.clone(instantiation));
        }
      }
    }

    // Emit the try/catch blocks that are relevant for this instantiation.
    for (TryCatchBlockNode tryCatchBlockNode : tryCatchBlocks) {
      final LabelNode start = instantiation.getClonedLabel(tryCatchBlockNode.start);
      final LabelNode end = instantiation.getClonedLabel(tryCatchBlockNode.end);
      if (start != end) {
        final LabelNode handler =
            instantiation.getClonedLabelForJumpInsn(tryCatchBlockNode.handler);
        if (start == null || end == null || handler == null) {
          throw new AssertionError("Internal error!");
        }
        newTryCatchBlocks.add(new TryCatchBlockNode(start, end, handler, tryCatchBlockNode.type));
      }
    }

    // Emit the local variable nodes that are relevant for this instantiation.
    for (LocalVariableNode localVariableNode : localVariables) {
      final LabelNode start = instantiation.getClonedLabel(localVariableNode.start);
      final LabelNode end = instantiation.getClonedLabel(localVariableNode.end);
      if (start != end) {
        newLocalVariables.add(
            new LocalVariableNode(
                localVariableNode.name,
                localVariableNode.desc,
                localVariableNode.signature,
                start,
                end,
                localVariableNode.index));
      }
    }
  }

  /** An instantiation of a subroutine. */
  private class Instantiation extends AbstractMap<LabelNode, LabelNode> {

    /**
     * The instantiation from which this one was created (or <tt>null</tt> for the instantiation of
     * the main "subroutine").
     */
    final Instantiation parent;

    /**
     * The original instructions that belong to the subroutine which is instantiated. Bit i is set
     * iff instruction at index i belongs to this subroutine.
     */
    final BitSet subroutineInsns;

    /**
     * A map from labels from the original code to labels pointing at code specific to this
     * instantiation, for use in remapping try/catch blocks, as well as jumps.
     *
     * <p>Note that in the presence of instructions belonging to several subroutines, we map the
     * target label of a GOTO to the label used by the oldest instantiation (parent instantiations
     * are older than their children). This avoids code duplication during inlining in most cases.
     */
    final Map<LabelNode, LabelNode> clonedLabels;

    /** The return label for this instantiation, to which all original returns will be mapped. */
    final LabelNode returnLabel;

    Instantiation(final Instantiation parent, final BitSet subroutineInsns) {
      for (Instantiation instantiation = parent;
          instantiation != null;
          instantiation = instantiation.parent) {
        if (instantiation.subroutineInsns == subroutineInsns) {
          throw new IllegalArgumentException("Recursive invocation of " + subroutineInsns);
        }
      }

      this.parent = parent;
      this.subroutineInsns = subroutineInsns;
      this.returnLabel = parent == null ? null : new LabelNode();
      this.clonedLabels = new HashMap<LabelNode, LabelNode>();

      // Create a clone of each label in the original code of the subroutine. Note that we collapse
      // labels which point at the same instruction into one.
      LabelNode clonedLabelNode = null;
      for (int insnIndex = 0; insnIndex < instructions.size(); insnIndex++) {
        AbstractInsnNode insnNode = instructions.get(insnIndex);
        if (insnNode.getType() == AbstractInsnNode.LABEL) {
          LabelNode labelNode = (LabelNode) insnNode;
          // If we already have a label pointing at this spot, don't recreate it.
          if (clonedLabelNode == null) {
            clonedLabelNode = new LabelNode();
          }
          clonedLabels.put(labelNode, clonedLabelNode);
        } else if (findOwner(insnIndex) == this) {
          // We will emit this instruction, so clear the duplicateLabelNode flag since the next
          // Label will refer to a distinct instruction.
          clonedLabelNode = null;
        }
      }
    }

    /**
     * Returns the "owner" of a particular instruction relative to this instantiation: the owner
     * refers to the Instantiation which will emit the version of this instruction that we will
     * execute.
     *
     * <p>Typically, the return value is either <code>this</code> or <code>null</code>. <code>this
     * </code> indicates that this instantiation will generate the version of this instruction that
     * we will execute, and <code>null</code> indicates that this instantiation never executes the
     * given instruction.
     *
     * <p>Sometimes, however, an instruction can belong to multiple subroutines; this is called a
     * shared instruction, and occurs when multiple subroutines branch to common points of control.
     * In this case, the owner is the oldest instantiation which owns the instruction in question
     * (parent instantiations are older than their children).
     *
     * @param insnIndex the index of an instruction in the original code.
     * @return the "owner" of a particular instruction relative to this instantiation.
     */
    Instantiation findOwner(final int insnIndex) {
      if (!subroutineInsns.get(insnIndex)) {
        return null;
      }
      if (!sharedSubroutineInsns.get(insnIndex)) {
        return this;
      }
      Instantiation owner = this;
      for (Instantiation instantiation = parent;
          instantiation != null;
          instantiation = instantiation.parent) {
        if (instantiation.subroutineInsns.get(insnIndex)) {
          owner = instantiation;
        }
      }
      return owner;
    }

    /**
     * Returns the clone of the given original label that is appropriate for use in a jump
     * instruction.
     *
     * @param labelNode a label of the original code.
     * @return a clone of the given label for use in a jump instruction in the inlined code.
     */
    LabelNode getClonedLabelForJumpInsn(final LabelNode labelNode) {
      // findOwner should never return null, because owner is null only if an instruction cannot be
      // reached from this subroutine.
      return findOwner(instructions.indexOf(labelNode)).clonedLabels.get(labelNode);
    }

    /**
     * Returns the clone of the given original label that is appropriate for use by a try/catch
     * block or a variable annotation.
     *
     * @param labelNode a label of the original code.
     * @return a clone of the given label for use by a try/catch block or a variable annotation in
     *     the inlined code.
     */
    LabelNode getClonedLabel(final LabelNode labelNode) {
      return clonedLabels.get(labelNode);
    }

    // AbstractMap implementation

    @Override
    public Set<Map.Entry<LabelNode, LabelNode>> entrySet() {
      throw new UnsupportedOperationException();
    }

    @Override
    public LabelNode get(final Object key) {
      return getClonedLabelForJumpInsn((LabelNode) key);
    }

    @Override
    public boolean equals(final Object other) {
      throw new UnsupportedOperationException();
    }

    @Override
    public int hashCode() {
      throw new UnsupportedOperationException();
    }
  }
}<|MERGE_RESOLUTION|>--- conflicted
+++ resolved
@@ -108,18 +108,10 @@
    * Constructs a new {@link JSRInlinerAdapter}.
    *
    * @param api the ASM API version implemented by this visitor. Must be one of {@link
-<<<<<<< HEAD
-   *     Opcodes#ASM4}, {@link Opcodes#ASM5} or {@link Opcodes#ASM6}.
+   *     Opcodes#ASM4}, {@link Opcodes#ASM5}, {@link Opcodes#ASM6} or {@link Opcodes#ASM7_EXPERIMENTAL}.
    * @param methodVisitor the method visitor to send the resulting inlined method code to, or <code>
    *     null</code>.
    * @param access the method's access flags.
-=======
-   *     Opcodes#ASM4}, {@link Opcodes#ASM5}, {@link Opcodes#ASM6} or {@link Opcodes#ASM7_EXPERIMENTAL}.
-   * @param mv the <code>MethodVisitor</code> to send the resulting inlined method code to (use
-   *     <code>null</code> for none).
-   * @param access the method's access flags (see {@link Opcodes}). This parameter also indicates if
-   *     the method is synthetic and/or deprecated.
->>>>>>> 76941586
    * @param name the method's name.
    * @param descriptor the method's descriptor.
    * @param signature the method's signature. May be <tt>null</tt>.
