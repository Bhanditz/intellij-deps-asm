--- conflicted
+++ resolved
@@ -150,17 +150,12 @@
     private AnalyzerAdapter analyzerAdapter;
     private boolean hasOriginalFrame;
 
-<<<<<<< HEAD
     AnalyzedFramesInserter(final MethodVisitor methodVisitor) {
-      super(Opcodes.ASM6, methodVisitor);
+      super(Opcodes.ASM7_EXPERIMENTAL, methodVisitor);
     }
 
     void setAnalyzerAdapter(final AnalyzerAdapter analyzerAdapter) {
       this.analyzerAdapter = analyzerAdapter;
-=======
-    public AnalyzedFramesInserter(MethodVisitor mv) {
-      super(Opcodes.ASM7_EXPERIMENTAL, mv);
->>>>>>> 76941586
     }
 
     @Override
