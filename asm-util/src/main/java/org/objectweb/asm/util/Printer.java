// ASM: a very small and fast Java bytecode manipulation framework
// Copyright (c) 2000-2011 INRIA, France Telecom
// All rights reserved.
//
// Redistribution and use in source and binary forms, with or without
// modification, are permitted provided that the following conditions
// are met:
// 1. Redistributions of source code must retain the above copyright
//    notice, this list of conditions and the following disclaimer.
// 2. Redistributions in binary form must reproduce the above copyright
//    notice, this list of conditions and the following disclaimer in the
//    documentation and/or other materials provided with the distribution.
// 3. Neither the name of the copyright holders nor the names of its
//    contributors may be used to endorse or promote products derived from
//    this software without specific prior written permission.
//
// THIS SOFTWARE IS PROVIDED BY THE COPYRIGHT HOLDERS AND CONTRIBUTORS "AS IS"
// AND ANY EXPRESS OR IMPLIED WARRANTIES, INCLUDING, BUT NOT LIMITED TO, THE
// IMPLIED WARRANTIES OF MERCHANTABILITY AND FITNESS FOR A PARTICULAR PURPOSE
// ARE DISCLAIMED. IN NO EVENT SHALL THE COPYRIGHT OWNER OR CONTRIBUTORS BE
// LIABLE FOR ANY DIRECT, INDIRECT, INCIDENTAL, SPECIAL, EXEMPLARY, OR
// CONSEQUENTIAL DAMAGES (INCLUDING, BUT NOT LIMITED TO, PROCUREMENT OF
// SUBSTITUTE GOODS OR SERVICES; LOSS OF USE, DATA, OR PROFITS; OR BUSINESS
// INTERRUPTION) HOWEVER CAUSED AND ON ANY THEORY OF LIABILITY, WHETHER IN
// CONTRACT, STRICT LIABILITY, OR TORT (INCLUDING NEGLIGENCE OR OTHERWISE)
// ARISING IN ANY WAY OUT OF THE USE OF THIS SOFTWARE, EVEN IF ADVISED OF
// THE POSSIBILITY OF SUCH DAMAGE.
package org.objectweb.asm.util;

import java.io.FileInputStream;
import java.io.IOException;
import java.io.PrintWriter;
import java.util.ArrayList;
import java.util.List;

import org.objectweb.asm.Attribute;
import org.objectweb.asm.ClassReader;
import org.objectweb.asm.ConstantDynamic;
import org.objectweb.asm.Handle;
import org.objectweb.asm.Label;
import org.objectweb.asm.Opcodes;
import org.objectweb.asm.Type;
import org.objectweb.asm.TypePath;

/**
 * An abstract converter from visit events to text.
 *
 * @author Eric Bruneton
 */
public abstract class Printer {

  /** The names of the Java Virtual Machine opcodes. */
  public static final String[] OPCODES = {
    "NOP", // 0 (0x0)
    "ACONST_NULL", // 1 (0x1)
    "ICONST_M1", // 2 (0x2)
    "ICONST_0", // 3 (0x3)
    "ICONST_1", // 4 (0x4)
    "ICONST_2", // 5 (0x5)
    "ICONST_3", // 6 (0x6)
    "ICONST_4", // 7 (0x7)
    "ICONST_5", // 8 (0x8)
    "LCONST_0", // 9 (0x9)
    "LCONST_1", // 10 (0xa)
    "FCONST_0", // 11 (0xb)
    "FCONST_1", // 12 (0xc)
    "FCONST_2", // 13 (0xd)
    "DCONST_0", // 14 (0xe)
    "DCONST_1", // 15 (0xf)
    "BIPUSH", // 16 (0x10)
    "SIPUSH", // 17 (0x11)
    "LDC", // 18 (0x12)
    "LDC_W", // 19 (0x13)
    "LDC2_W", // 20 (0x14)
    "ILOAD", // 21 (0x15)
    "LLOAD", // 22 (0x16)
    "FLOAD", // 23 (0x17)
    "DLOAD", // 24 (0x18)
    "ALOAD", // 25 (0x19)
    "ILOAD_0", // 26 (0x1a)
    "ILOAD_1", // 27 (0x1b)
    "ILOAD_2", // 28 (0x1c)
    "ILOAD_3", // 29 (0x1d)
    "LLOAD_0", // 30 (0x1e)
    "LLOAD_1", // 31 (0x1f)
    "LLOAD_2", // 32 (0x20)
    "LLOAD_3", // 33 (0x21)
    "FLOAD_0", // 34 (0x22)
    "FLOAD_1", // 35 (0x23)
    "FLOAD_2", // 36 (0x24)
    "FLOAD_3", // 37 (0x25)
    "DLOAD_0", // 38 (0x26)
    "DLOAD_1", // 39 (0x27)
    "DLOAD_2", // 40 (0x28)
    "DLOAD_3", // 41 (0x29)
    "ALOAD_0", // 42 (0x2a)
    "ALOAD_1", // 43 (0x2b)
    "ALOAD_2", // 44 (0x2c)
    "ALOAD_3", // 45 (0x2d)
    "IALOAD", // 46 (0x2e)
    "LALOAD", // 47 (0x2f)
    "FALOAD", // 48 (0x30)
    "DALOAD", // 49 (0x31)
    "AALOAD", // 50 (0x32)
    "BALOAD", // 51 (0x33)
    "CALOAD", // 52 (0x34)
    "SALOAD", // 53 (0x35)
    "ISTORE", // 54 (0x36)
    "LSTORE", // 55 (0x37)
    "FSTORE", // 56 (0x38)
    "DSTORE", // 57 (0x39)
    "ASTORE", // 58 (0x3a)
    "ISTORE_0", // 59 (0x3b)
    "ISTORE_1", // 60 (0x3c)
    "ISTORE_2", // 61 (0x3d)
    "ISTORE_3", // 62 (0x3e)
    "LSTORE_0", // 63 (0x3f)
    "LSTORE_1", // 64 (0x40)
    "LSTORE_2", // 65 (0x41)
    "LSTORE_3", // 66 (0x42)
    "FSTORE_0", // 67 (0x43)
    "FSTORE_1", // 68 (0x44)
    "FSTORE_2", // 69 (0x45)
    "FSTORE_3", // 70 (0x46)
    "DSTORE_0", // 71 (0x47)
    "DSTORE_1", // 72 (0x48)
    "DSTORE_2", // 73 (0x49)
    "DSTORE_3", // 74 (0x4a)
    "ASTORE_0", // 75 (0x4b)
    "ASTORE_1", // 76 (0x4c)
    "ASTORE_2", // 77 (0x4d)
    "ASTORE_3", // 78 (0x4e)
    "IASTORE", // 79 (0x4f)
    "LASTORE", // 80 (0x50)
    "FASTORE", // 81 (0x51)
    "DASTORE", // 82 (0x52)
    "AASTORE", // 83 (0x53)
    "BASTORE", // 84 (0x54)
    "CASTORE", // 85 (0x55)
    "SASTORE", // 86 (0x56)
    "POP", // 87 (0x57)
    "POP2", // 88 (0x58)
    "DUP", // 89 (0x59)
    "DUP_X1", // 90 (0x5a)
    "DUP_X2", // 91 (0x5b)
    "DUP2", // 92 (0x5c)
    "DUP2_X1", // 93 (0x5d)
    "DUP2_X2", // 94 (0x5e)
    "SWAP", // 95 (0x5f)
    "IADD", // 96 (0x60)
    "LADD", // 97 (0x61)
    "FADD", // 98 (0x62)
    "DADD", // 99 (0x63)
    "ISUB", // 100 (0x64)
    "LSUB", // 101 (0x65)
    "FSUB", // 102 (0x66)
    "DSUB", // 103 (0x67)
    "IMUL", // 104 (0x68)
    "LMUL", // 105 (0x69)
    "FMUL", // 106 (0x6a)
    "DMUL", // 107 (0x6b)
    "IDIV", // 108 (0x6c)
    "LDIV", // 109 (0x6d)
    "FDIV", // 110 (0x6e)
    "DDIV", // 111 (0x6f)
    "IREM", // 112 (0x70)
    "LREM", // 113 (0x71)
    "FREM", // 114 (0x72)
    "DREM", // 115 (0x73)
    "INEG", // 116 (0x74)
    "LNEG", // 117 (0x75)
    "FNEG", // 118 (0x76)
    "DNEG", // 119 (0x77)
    "ISHL", // 120 (0x78)
    "LSHL", // 121 (0x79)
    "ISHR", // 122 (0x7a)
    "LSHR", // 123 (0x7b)
    "IUSHR", // 124 (0x7c)
    "LUSHR", // 125 (0x7d)
    "IAND", // 126 (0x7e)
    "LAND", // 127 (0x7f)
    "IOR", // 128 (0x80)
    "LOR", // 129 (0x81)
    "IXOR", // 130 (0x82)
    "LXOR", // 131 (0x83)
    "IINC", // 132 (0x84)
    "I2L", // 133 (0x85)
    "I2F", // 134 (0x86)
    "I2D", // 135 (0x87)
    "L2I", // 136 (0x88)
    "L2F", // 137 (0x89)
    "L2D", // 138 (0x8a)
    "F2I", // 139 (0x8b)
    "F2L", // 140 (0x8c)
    "F2D", // 141 (0x8d)
    "D2I", // 142 (0x8e)
    "D2L", // 143 (0x8f)
    "D2F", // 144 (0x90)
    "I2B", // 145 (0x91)
    "I2C", // 146 (0x92)
    "I2S", // 147 (0x93)
    "LCMP", // 148 (0x94)
    "FCMPL", // 149 (0x95)
    "FCMPG", // 150 (0x96)
    "DCMPL", // 151 (0x97)
    "DCMPG", // 152 (0x98)
    "IFEQ", // 153 (0x99)
    "IFNE", // 154 (0x9a)
    "IFLT", // 155 (0x9b)
    "IFGE", // 156 (0x9c)
    "IFGT", // 157 (0x9d)
    "IFLE", // 158 (0x9e)
    "IF_ICMPEQ", // 159 (0x9f)
    "IF_ICMPNE", // 160 (0xa0)
    "IF_ICMPLT", // 161 (0xa1)
    "IF_ICMPGE", // 162 (0xa2)
    "IF_ICMPGT", // 163 (0xa3)
    "IF_ICMPLE", // 164 (0xa4)
    "IF_ACMPEQ", // 165 (0xa5)
    "IF_ACMPNE", // 166 (0xa6)
    "GOTO", // 167 (0xa7)
    "JSR", // 168 (0xa8)
    "RET", // 169 (0xa9)
    "TABLESWITCH", // 170 (0xaa)
    "LOOKUPSWITCH", // 171 (0xab)
    "IRETURN", // 172 (0xac)
    "LRETURN", // 173 (0xad)
    "FRETURN", // 174 (0xae)
    "DRETURN", // 175 (0xaf)
    "ARETURN", // 176 (0xb0)
    "RETURN", // 177 (0xb1)
    "GETSTATIC", // 178 (0xb2)
    "PUTSTATIC", // 179 (0xb3)
    "GETFIELD", // 180 (0xb4)
    "PUTFIELD", // 181 (0xb5)
    "INVOKEVIRTUAL", // 182 (0xb6)
    "INVOKESPECIAL", // 183 (0xb7)
    "INVOKESTATIC", // 184 (0xb8)
    "INVOKEINTERFACE", // 185 (0xb9)
    "INVOKEDYNAMIC", // 186 (0xba)
    "NEW", // 187 (0xbb)
    "NEWARRAY", // 188 (0xbc)
    "ANEWARRAY", // 189 (0xbd)
    "ARRAYLENGTH", // 190 (0xbe)
    "ATHROW", // 191 (0xbf)
    "CHECKCAST", // 192 (0xc0)
    "INSTANCEOF", // 193 (0xc1)
    "MONITORENTER", // 194 (0xc2)
    "MONITOREXIT", // 195 (0xc3)
    "WIDE", // 196 (0xc4)
    "MULTIANEWARRAY", // 197 (0xc5)
    "IFNULL", // 198 (0xc6)
    "IFNONNULL" // 199 (0xc7)
  };

  /**
   * The names of the {@code operand} values of the {@link
   * org.objectweb.asm.MethodVisitor#visitIntInsn} method when {@code opcode} is {@code NEWARRAY}.
   */
  public static final String[] TYPES = {
    "",
    "",
    "",
    "",
    "T_BOOLEAN",
    "T_CHAR",
    "T_FLOAT",
    "T_DOUBLE",
    "T_BYTE",
    "T_SHORT",
    "T_INT",
    "T_LONG"
  };

  /** The names of the {@code tag} field values for {@link org.objectweb.asm.Handle}. */
  public static final String[] HANDLE_TAG = {
    "",
    "H_GETFIELD",
    "H_GETSTATIC",
    "H_PUTFIELD",
    "H_PUTSTATIC",
    "H_INVOKEVIRTUAL",
    "H_INVOKESTATIC",
    "H_INVOKESPECIAL",
    "H_NEWINVOKESPECIAL",
    "H_INVOKEINTERFACE"
  };

  /** Message of the UnsupportedOperationException thrown by methods which must be overridden. */
  private static final String UNSUPPORTED_OPERATION = "Must be overridden";

  /**
   * The ASM API version implemented by this class. The value of this field must be one of {@link
   * Opcodes#ASM4}, {@link Opcodes#ASM5}, {@link Opcodes#ASM6} or {@link Opcodes#ASM7_EXPERIMENTAL}.
   */
  protected final int api;

  /**
   * A buffer that can be used to create strings.
   *
   * @deprecated
   */
  @Deprecated protected final StringBuffer buf;

  /** The builder used to build strings in the various visit methods. */
  protected final StringBuilder stringBuilder;

  /**
   * The text to be printed. Since the code of methods is not necessarily visited in sequential
   * order, one method after the other, but can be interlaced (some instructions from method one,
   * then some instructions from method two, then some instructions from method one again...), it is
   * not possible to print the visited instructions directly to a sequential stream. A class is
   * therefore printed in a two steps process: a string tree is constructed during the visit, and
   * printed to a sequential stream at the end of the visit. This string tree is stored in this
   * field, as a string list that can contain other string lists, which can themselves contain other
   * string lists, and so on.
   */
  public final List<Object> text;

  // -----------------------------------------------------------------------------------------------
  // Constructor
  // -----------------------------------------------------------------------------------------------

  /**
   * Constructs a new {@link Printer}.
   *
   * @param api the ASM API version implemented by this printer. Must be one of {@link
<<<<<<< HEAD
   *     Opcodes#ASM4}, {@link Opcodes#ASM5}, {@link Opcodes#ASM6} or {@link
   *     Opcodes#ASM7_EXPERIMENTAL}.
=======
   *     Opcodes#ASM4}, {@link Opcodes#ASM5}, {@link Opcodes#ASM6} or {@link Opcodes#ASM7_EXPERIMENTAL}.
>>>>>>> a3a7c2fb
   */
  protected Printer(final int api) {
    this.api = api;
    this.buf = null;
    this.stringBuilder = new StringBuilder();
    this.text = new ArrayList<Object>();
  }

  // -----------------------------------------------------------------------------------------------
  // Classes
  // -----------------------------------------------------------------------------------------------

  /**
   * Class header. See {@link org.objectweb.asm.ClassVisitor#visit}.
   *
   * @param version the class version. The minor version is stored in the 16 most significant bits,
   *     and the major version in the 16 least significant bits.
   * @param access the class's access flags (see {@link Opcodes}). This parameter also indicates if
   *     the class is deprecated.
   * @param name the internal name of the class (see {@link
   *     org.objectweb.asm.Type#getInternalName()}).
   * @param signature the signature of this class. May be <tt>null</tt> if the class is not a
   *     generic one, and does not extend or implement generic classes or interfaces.
   * @param superName the internal of name of the super class (see {@link
   *     org.objectweb.asm.Type#getInternalName()}). For interfaces, the super class is {@link
   *     Object}. May be <tt>null</tt>, but only for the {@link Object} class.
   * @param interfaces the internal names of the class's interfaces (see {@link
   *     org.objectweb.asm.Type#getInternalName()}). May be <tt>null</tt>.
   */
  public abstract void visit(
      int version,
      int access,
      String name,
      String signature,
      String superName,
      String[] interfaces);

  /**
   * Class source. See {@link org.objectweb.asm.ClassVisitor#visitSource}.
   *
   * @param source the name of the source file from which the class was compiled. May be
   *     <tt>null</tt>.
   * @param debug additional debug information to compute the correspondence between source and
   *     compiled elements of the class. May be <tt>null</tt>.
   */
  public abstract void visitSource(String source, String debug);

  /**
   * Module. See {@link org.objectweb.asm.ClassVisitor#visitModule}.
   *
   * @param name the fully qualified name (using dots) of the module.
   * @param access the module access flags, among {@code ACC_OPEN}, {@code ACC_SYNTHETIC} and {@code
   *     ACC_MANDATED}.
   * @param version the module version, or <tt>null</tt>.
   * @return the printer.
   */
  public Printer visitModule(final String name, final int access, final String version) {
    throw new UnsupportedOperationException(UNSUPPORTED_OPERATION);
  }

  /**
   * <b>Experimental, use at your own risk. This method will be renamed when it becomes stable, this
   * will break existing code using it</b>. Nest host class. See {@link
   * org.objectweb.asm.ClassVisitor#visitNestHostExperimental}.
   *
   * <p>Visits the nest host class of the class. A nest is a set of classes of the same package that
   * share access to their private members. One of these classes, called the host, lists the other
   * members of the nest, which in turn should link to the host of their nest. This method must be
   * called only once and only if the visited class is a non-host member of a nest. A class is
   * implicitly its own nest, so it's invalid to call this method with the visited class name as
   * argument.
   *
   * @param nestHost the internal name of the host class of the nest.
   * @deprecated This API is experimental.
   */
  @Deprecated
  public void visitNestHostExperimental(final String nestHost) {
    throw new UnsupportedOperationException(UNSUPPORTED_OPERATION);
  }

  /**
   * Class outer class. See {@link org.objectweb.asm.ClassVisitor#visitOuterClass}.
   *
   * @param owner internal name of the enclosing class of the class.
   * @param name the name of the method that contains the class, or <tt>null</tt> if the class is
   *     not enclosed in a method of its enclosing class.
   * @param descriptor the descriptor of the method that contains the class, or <tt>null</tt> if the
   *     class is not enclosed in a method of its enclosing class.
   */
  public abstract void visitOuterClass(String owner, String name, String descriptor);

  /**
   * Class annotation. See {@link org.objectweb.asm.ClassVisitor#visitAnnotation}.
   *
   * @param descriptor the class descriptor of the annotation class.
   * @param visible <tt>true</tt> if the annotation is visible at runtime.
   * @return the printer.
   */
  public abstract Printer visitClassAnnotation(String descriptor, boolean visible);

  /**
   * Class type annotation. See {@link org.objectweb.asm.ClassVisitor#visitTypeAnnotation}.
   *
   * @param typeRef a reference to the annotated type. The sort of this type reference must be
   *     {@link org.objectweb.asm.TypeReference#CLASS_TYPE_PARAMETER}, {@link
   *     org.objectweb.asm.TypeReference#CLASS_TYPE_PARAMETER_BOUND} or {@link
   *     org.objectweb.asm.TypeReference#CLASS_EXTENDS}. See {@link
   *     org.objectweb.asm.TypeReference}.
   * @param typePath the path to the annotated type argument, wildcard bound, array element type, or
   *     static inner type within 'typeRef'. May be <tt>null</tt> if the annotation targets
   *     'typeRef' as a whole.
   * @param descriptor the class descriptor of the annotation class.
   * @param visible <tt>true</tt> if the annotation is visible at runtime.
   * @return the printer.
   */
  public Printer visitClassTypeAnnotation(
      final int typeRef, final TypePath typePath, final String descriptor, final boolean visible) {
    throw new UnsupportedOperationException(UNSUPPORTED_OPERATION);
  }

  /**
   * Class attribute. See {@link org.objectweb.asm.ClassVisitor#visitAttribute}.
   *
   * @param attribute an attribute.
   */
  public abstract void visitClassAttribute(Attribute attribute);

  /**
   * <b>Experimental, use at your own risk. This method will be renamed when it becomes stable, this
   * will break existing code using it</b>. Nest member name. See {@link
   * org.objectweb.asm.ClassVisitor#visitNestMemberExperimental}.
   *
   * <p>Visits a member of the nest. A nest is a set of classes of the same package that share
   * access to their private members. One of these classes, called the host, lists the other members
   * of the nest, which in turn should link to the host of their nest. This method must be called
   * only if the visited class is the host of a nest. A nest host is implicitly a member of its own
   * nest, so it's invalid to call this method with the visited class name as argument.
   *
   * @param nestMember the internal name of a nest member.
   * @deprecated This API is experimental.
   */
  @Deprecated
  public void visitNestMemberExperimental(final String nestMember) {
    throw new UnsupportedOperationException(UNSUPPORTED_OPERATION);
  }

  /**
   * Class inner name. See {@link org.objectweb.asm.ClassVisitor#visitInnerClass}.
   *
   * @param name the internal name of an inner class (see {@link
   *     org.objectweb.asm.Type#getInternalName()}).
   * @param outerName the internal name of the class to which the inner class belongs (see {@link
   *     org.objectweb.asm.Type#getInternalName()}). May be <tt>null</tt> for not member classes.
   * @param innerName the (simple) name of the inner class inside its enclosing class. May be
   *     <tt>null</tt> for anonymous inner classes.
   * @param access the access flags of the inner class as originally declared in the enclosing
   *     class.
   */
  public abstract void visitInnerClass(String name, String outerName, String innerName, int access);

  /**
   * Class field. See {@link org.objectweb.asm.ClassVisitor#visitField}.
   *
   * @param access the field's access flags (see {@link Opcodes}). This parameter also indicates if
   *     the field is synthetic and/or deprecated.
   * @param name the field's name.
   * @param descriptor the field's descriptor (see {@link org.objectweb.asm.Type}).
   * @param signature the field's signature. May be <tt>null</tt> if the field's type does not use
   *     generic types.
   * @param value the field's initial value. This parameter, which may be <tt>null</tt> if the field
   *     does not have an initial value, must be an {@link Integer}, a {@link Float}, a {@link
   *     Long}, a {@link Double} or a {@link String} (for <tt>int</tt>, <tt>float</tt>,
   *     <tt>long</tt> or <tt>String</tt> fields respectively). <i>This parameter is only used for
   *     static fields</i>. Its value is ignored for non static fields, which must be initialized
   *     through bytecode instructions in constructors or methods.
   * @return the printer.
   */
  public abstract Printer visitField(
      int access, String name, String descriptor, String signature, Object value);

  /**
   * Class method. See {@link org.objectweb.asm.ClassVisitor#visitMethod}.
   *
   * @param access the method's access flags (see {@link Opcodes}). This parameter also indicates if
   *     the method is synthetic and/or deprecated.
   * @param name the method's name.
   * @param descriptor the method's descriptor (see {@link org.objectweb.asm.Type}).
   * @param signature the method's signature. May be <tt>null</tt> if the method parameters, return
   *     type and exceptions do not use generic types.
   * @param exceptions the internal names of the method's exception classes (see {@link
   *     org.objectweb.asm.Type#getInternalName()}). May be <tt>null</tt>.
   * @return the printer.
   */
  public abstract Printer visitMethod(
      int access, String name, String descriptor, String signature, String[] exceptions);

  /** Class end. See {@link org.objectweb.asm.ClassVisitor#visitEnd}. */
  public abstract void visitClassEnd();

  // -----------------------------------------------------------------------------------------------
  // Modules
  // -----------------------------------------------------------------------------------------------

  /**
   * Module main class. See {@link org.objectweb.asm.ModuleVisitor#visitMainClass}.
   *
   * @param mainClass the internal name of the main class of the current module.
   */
  public void visitMainClass(final String mainClass) {
    throw new UnsupportedOperationException(UNSUPPORTED_OPERATION);
  }

  /**
   * Module package. See {@link org.objectweb.asm.ModuleVisitor#visitPackage}.
   *
   * @param packaze the internal name of a package.
   */
  public void visitPackage(final String packaze) {
    throw new UnsupportedOperationException(UNSUPPORTED_OPERATION);
  }

  /**
   * Module require. See {@link org.objectweb.asm.ModuleVisitor#visitRequire}.
   *
   * @param module the fully qualified name (using dots) of the dependence.
   * @param access the access flag of the dependence among {@code ACC_TRANSITIVE}, {@code
   *     ACC_STATIC_PHASE}, {@code ACC_SYNTHETIC} and {@code ACC_MANDATED}.
   * @param version the module version at compile time, or <tt>null</tt>.
   */
  public void visitRequire(final String module, final int access, final String version) {
    throw new UnsupportedOperationException(UNSUPPORTED_OPERATION);
  }

  /**
   * Module export. See {@link org.objectweb.asm.ModuleVisitor#visitExport}.
   *
   * @param packaze the internal name of the exported package.
   * @param access the access flag of the exported package, valid values are among {@code
   *     ACC_SYNTHETIC} and {@code ACC_MANDATED}.
   * @param modules the fully qualified names (using dots) of the modules that can access the public
   *     classes of the exported package, or <tt>null</tt>.
   */
  public void visitExport(final String packaze, final int access, final String... modules) {
    throw new UnsupportedOperationException(UNSUPPORTED_OPERATION);
  }

  /**
   * Module open. See {@link org.objectweb.asm.ModuleVisitor#visitOpen}.
   *
   * @param packaze the internal name of the opened package.
   * @param access the access flag of the opened package, valid values are among {@code
   *     ACC_SYNTHETIC} and {@code ACC_MANDATED}.
   * @param modules the fully qualified names (using dots) of the modules that can use deep
   *     reflection to the classes of the open package, or <tt>null</tt>.
   */
  public void visitOpen(final String packaze, final int access, final String... modules) {
    throw new UnsupportedOperationException(UNSUPPORTED_OPERATION);
  }

  /**
   * Module use. See {@link org.objectweb.asm.ModuleVisitor#visitUse}.
   *
   * @param service the internal name of the service.
   */
  public void visitUse(final String service) {
    throw new UnsupportedOperationException(UNSUPPORTED_OPERATION);
  }

  /**
   * Module provide. See {@link org.objectweb.asm.ModuleVisitor#visitProvide}.
   *
   * @param service the internal name of the service.
   * @param providers the internal names of the implementations of the service (there is at least
   *     one provider).
   */
  public void visitProvide(final String service, final String... providers) {
    throw new UnsupportedOperationException(UNSUPPORTED_OPERATION);
  }

  /** Module end. See {@link org.objectweb.asm.ModuleVisitor#visitEnd}. */
  public void visitModuleEnd() {
    throw new UnsupportedOperationException(UNSUPPORTED_OPERATION);
  }

  // -----------------------------------------------------------------------------------------------
  // Annotations
  // -----------------------------------------------------------------------------------------------

  /**
   * Annotation value. See {@link org.objectweb.asm.AnnotationVisitor#visit}.
   *
   * @param name the value name.
   * @param value the actual value, whose type must be {@link Byte}, {@link Boolean}, {@link
   *     Character}, {@link Short}, {@link Integer} , {@link Long}, {@link Float}, {@link Double},
   *     {@link String} or {@link org.objectweb.asm.Type} of {@link org.objectweb.asm.Type#OBJECT}
   *     or {@link org.objectweb.asm.Type#ARRAY} sort. This value can also be an array of byte,
   *     boolean, short, char, int, long, float or double values (this is equivalent to using {@link
   *     #visitArray} and visiting each array element in turn, but is more convenient).
   */
  public abstract void visit(String name, Object value);

  /**
   * Annotation enum value. See {@link org.objectweb.asm.AnnotationVisitor#visitEnum}.
   *
   * @param name the value name.
   * @param descriptor the class descriptor of the enumeration class.
   * @param value the actual enumeration value.
   */
  public abstract void visitEnum(String name, String descriptor, String value);

  /**
   * Nested annotation value. See {@link org.objectweb.asm.AnnotationVisitor#visitAnnotation}.
   *
   * @param name the value name.
   * @param descriptor the class descriptor of the nested annotation class.
   * @return the printer.
   */
  public abstract Printer visitAnnotation(String name, String descriptor);

  /**
   * Annotation array value. See {@link org.objectweb.asm.AnnotationVisitor#visitArray}.
   *
   * @param name the value name.
   * @return the printer.
   */
  public abstract Printer visitArray(String name);

  /** Annotation end. See {@link org.objectweb.asm.AnnotationVisitor#visitEnd}. */
  public abstract void visitAnnotationEnd();

  // -----------------------------------------------------------------------------------------------
  // Fields
  // -----------------------------------------------------------------------------------------------

  /**
   * Field annotation. See {@link org.objectweb.asm.FieldVisitor#visitAnnotation}.
   *
   * @param descriptor the class descriptor of the annotation class.
   * @param visible <tt>true</tt> if the annotation is visible at runtime.
   * @return the printer.
   */
  public abstract Printer visitFieldAnnotation(String descriptor, boolean visible);

  /**
   * Field type annotation. See {@link org.objectweb.asm.FieldVisitor#visitTypeAnnotation}.
   *
   * @param typeRef a reference to the annotated type. The sort of this type reference must be
   *     {@link org.objectweb.asm.TypeReference#FIELD}. See {@link org.objectweb.asm.TypeReference}.
   * @param typePath the path to the annotated type argument, wildcard bound, array element type, or
   *     static inner type within 'typeRef'. May be <tt>null</tt> if the annotation targets
   *     'typeRef' as a whole.
   * @param descriptor the class descriptor of the annotation class.
   * @param visible <tt>true</tt> if the annotation is visible at runtime.
   * @return the printer.
   */
  public Printer visitFieldTypeAnnotation(
      final int typeRef, final TypePath typePath, final String descriptor, final boolean visible) {
    throw new UnsupportedOperationException(UNSUPPORTED_OPERATION);
  }

  /**
   * Field attribute. See {@link org.objectweb.asm.FieldVisitor#visitAttribute}.
   *
   * @param attribute an attribute.
   */
  public abstract void visitFieldAttribute(Attribute attribute);

  /** Field end. See {@link org.objectweb.asm.FieldVisitor#visitEnd}. */
  public abstract void visitFieldEnd();

  // -----------------------------------------------------------------------------------------------
  // Methods
  // -----------------------------------------------------------------------------------------------

  /**
   * Method parameter. See {@link org.objectweb.asm.MethodVisitor#visitParameter(String, int)}.
   *
   * @param name parameter name or null if none is provided.
   * @param access the parameter's access flags, only <tt>ACC_FINAL</tt>, <tt>ACC_SYNTHETIC</tt>
   *     or/and <tt>ACC_MANDATED</tt> are allowed (see {@link Opcodes}).
   */
  public void visitParameter(final String name, final int access) {
    throw new UnsupportedOperationException(UNSUPPORTED_OPERATION);
  }

  /**
   * Method default annotation. See {@link org.objectweb.asm.MethodVisitor#visitAnnotationDefault}.
   *
   * @return the printer.
   */
  public abstract Printer visitAnnotationDefault();

  /**
   * Method annotation. See {@link org.objectweb.asm.MethodVisitor#visitAnnotation}.
   *
   * @param descriptor the class descriptor of the annotation class.
   * @param visible <tt>true</tt> if the annotation is visible at runtime.
   * @return the printer.
   */
  public abstract Printer visitMethodAnnotation(String descriptor, boolean visible);

  /**
   * Method type annotation. See {@link org.objectweb.asm.MethodVisitor#visitTypeAnnotation}.
   *
   * @param typeRef a reference to the annotated type. The sort of this type reference must be
   *     {@link org.objectweb.asm.TypeReference#METHOD_TYPE_PARAMETER}, {@link
   *     org.objectweb.asm.TypeReference#METHOD_TYPE_PARAMETER_BOUND}, {@link
   *     org.objectweb.asm.TypeReference#METHOD_RETURN}, {@link
   *     org.objectweb.asm.TypeReference#METHOD_RECEIVER}, {@link
   *     org.objectweb.asm.TypeReference#METHOD_FORMAL_PARAMETER} or {@link
   *     org.objectweb.asm.TypeReference#THROWS}. See {@link org.objectweb.asm.TypeReference}.
   * @param typePath the path to the annotated type argument, wildcard bound, array element type, or
   *     static inner type within 'typeRef'. May be <tt>null</tt> if the annotation targets
   *     'typeRef' as a whole.
   * @param descriptor the class descriptor of the annotation class.
   * @param visible <tt>true</tt> if the annotation is visible at runtime.
   * @return the printer.
   */
  public Printer visitMethodTypeAnnotation(
      final int typeRef, final TypePath typePath, final String descriptor, final boolean visible) {
    throw new UnsupportedOperationException(UNSUPPORTED_OPERATION);
  }

  /**
   * Number of method parameters that can have annotations. See {@link
   * org.objectweb.asm.MethodVisitor#visitAnnotableParameterCount}.
   *
   * @param parameterCount the number of method parameters than can have annotations. This number
   *     must be less or equal than the number of parameter types in the method descriptor. It can
   *     be strictly less when a method has synthetic parameters and when these parameters are
   *     ignored when computing parameter indices for the purpose of parameter annotations (see
   *     https://docs.oracle.com/javase/specs/jvms/se9/html/jvms-4.html#jvms-4.7.18).
   * @param visible <tt>true</tt> to define the number of method parameters that can have
   *     annotations visible at runtime, <tt>false</tt> to define the number of method parameters
   *     that can have annotations invisible at runtime.
   * @return the printer.
   */
  public Printer visitAnnotableParameterCount(final int parameterCount, final boolean visible) {
    throw new UnsupportedOperationException(UNSUPPORTED_OPERATION);
  }

  /**
   * Method parameter annotation. See {@link
   * org.objectweb.asm.MethodVisitor#visitParameterAnnotation}.
   *
   * @param parameter the parameter index. This index must be strictly smaller than the number of
   *     parameters in the method descriptor, and strictly smaller than the parameter count
   *     specified in {@link #visitAnnotableParameterCount}. Important note: <i>a parameter index i
   *     is not required to correspond to the i'th parameter descriptor in the method
   *     descriptor</i>, in particular in case of synthetic parameters (see
   *     https://docs.oracle.com/javase/specs/jvms/se9/html/jvms-4.html#jvms-4.7.18).
   * @param descriptor the class descriptor of the annotation class.
   * @param visible <tt>true</tt> if the annotation is visible at runtime.
   * @return the printer.
   */
  public abstract Printer visitParameterAnnotation(
      int parameter, String descriptor, boolean visible);

  /**
   * Method attribute. See {@link org.objectweb.asm.MethodVisitor#visitAttribute}.
   *
   * @param attribute an attribute.
   */
  public abstract void visitMethodAttribute(Attribute attribute);

  /** Method start. See {@link org.objectweb.asm.MethodVisitor#visitCode}. */
  public abstract void visitCode();

  /**
   * Method stack frame. See {@link org.objectweb.asm.MethodVisitor#visitFrame}.
   *
   * @param type the type of this stack map frame. Must be {@link Opcodes#F_NEW} for expanded
   *     frames, or {@link Opcodes#F_FULL}, {@link Opcodes#F_APPEND}, {@link Opcodes#F_CHOP}, {@link
   *     Opcodes#F_SAME} or {@link Opcodes#F_APPEND}, {@link Opcodes#F_SAME1} for compressed frames.
   * @param nLocal the number of local variables in the visited frame.
   * @param local the local variable types in this frame. This array must not be modified. Primitive
   *     types are represented by {@link Opcodes#TOP}, {@link Opcodes#INTEGER}, {@link
   *     Opcodes#FLOAT}, {@link Opcodes#LONG}, {@link Opcodes#DOUBLE}, {@link Opcodes#NULL} or
   *     {@link Opcodes#UNINITIALIZED_THIS} (long and double are represented by a single element).
   *     Reference types are represented by String objects (representing internal names), and
   *     uninitialized types by Label objects (this label designates the NEW instruction that
   *     created this uninitialized value).
   * @param nStack the number of operand stack elements in the visited frame.
   * @param stack the operand stack types in this frame. This array must not be modified. Its
   *     content has the same format as the "local" array.
   */
  public abstract void visitFrame(int type, int nLocal, Object[] local, int nStack, Object[] stack);

  /**
   * Method instruction. See {@link org.objectweb.asm.MethodVisitor#visitInsn}
   *
   * @param opcode the opcode of the instruction to be visited. This opcode is either NOP,
   *     ACONST_NULL, ICONST_M1, ICONST_0, ICONST_1, ICONST_2, ICONST_3, ICONST_4, ICONST_5,
   *     LCONST_0, LCONST_1, FCONST_0, FCONST_1, FCONST_2, DCONST_0, DCONST_1, IALOAD, LALOAD,
   *     FALOAD, DALOAD, AALOAD, BALOAD, CALOAD, SALOAD, IASTORE, LASTORE, FASTORE, DASTORE,
   *     AASTORE, BASTORE, CASTORE, SASTORE, POP, POP2, DUP, DUP_X1, DUP_X2, DUP2, DUP2_X1, DUP2_X2,
   *     SWAP, IADD, LADD, FADD, DADD, ISUB, LSUB, FSUB, DSUB, IMUL, LMUL, FMUL, DMUL, IDIV, LDIV,
   *     FDIV, DDIV, IREM, LREM, FREM, DREM, INEG, LNEG, FNEG, DNEG, ISHL, LSHL, ISHR, LSHR, IUSHR,
   *     LUSHR, IAND, LAND, IOR, LOR, IXOR, LXOR, I2L, I2F, I2D, L2I, L2F, L2D, F2I, F2L, F2D, D2I,
   *     D2L, D2F, I2B, I2C, I2S, LCMP, FCMPL, FCMPG, DCMPL, DCMPG, IRETURN, LRETURN, FRETURN,
   *     DRETURN, ARETURN, RETURN, ARRAYLENGTH, ATHROW, MONITORENTER, or MONITOREXIT.
   */
  public abstract void visitInsn(int opcode);

  /**
   * Method instruction. See {@link org.objectweb.asm.MethodVisitor#visitIntInsn}.
   *
   * @param opcode the opcode of the instruction to be visited. This opcode is either BIPUSH, SIPUSH
   *     or NEWARRAY.
   * @param operand the operand of the instruction to be visited.<br>
   *     When opcode is BIPUSH, operand value should be between Byte.MIN_VALUE and Byte.MAX_VALUE.
   *     <br>
   *     When opcode is SIPUSH, operand value should be between Short.MIN_VALUE and Short.MAX_VALUE.
   *     <br>
   *     When opcode is NEWARRAY, operand value should be one of {@link Opcodes#T_BOOLEAN}, {@link
   *     Opcodes#T_CHAR}, {@link Opcodes#T_FLOAT}, {@link Opcodes#T_DOUBLE}, {@link Opcodes#T_BYTE},
   *     {@link Opcodes#T_SHORT}, {@link Opcodes#T_INT} or {@link Opcodes#T_LONG}.
   */
  public abstract void visitIntInsn(int opcode, int operand);

  /**
   * Method instruction. See {@link org.objectweb.asm.MethodVisitor#visitVarInsn}.
   *
   * @param opcode the opcode of the local variable instruction to be visited. This opcode is either
   *     ILOAD, LLOAD, FLOAD, DLOAD, ALOAD, ISTORE, LSTORE, FSTORE, DSTORE, ASTORE or RET.
   * @param var the operand of the instruction to be visited. This operand is the index of a local
   *     variable.
   */
  public abstract void visitVarInsn(int opcode, int var);

  /**
   * Method instruction. See {@link org.objectweb.asm.MethodVisitor#visitTypeInsn}.
   *
   * @param opcode the opcode of the type instruction to be visited. This opcode is either NEW,
   *     ANEWARRAY, CHECKCAST or INSTANCEOF.
   * @param type the operand of the instruction to be visited. This operand must be the internal
   *     name of an object or array class (see {@link org.objectweb.asm.Type#getInternalName()}).
   */
  public abstract void visitTypeInsn(int opcode, String type);

  /**
   * Method instruction. See {@link org.objectweb.asm.MethodVisitor#visitFieldInsn}.
   *
   * @param opcode the opcode of the type instruction to be visited. This opcode is either
   *     GETSTATIC, PUTSTATIC, GETFIELD or PUTFIELD.
   * @param owner the internal name of the field's owner class (see {@link
   *     org.objectweb.asm.Type#getInternalName()}).
   * @param name the field's name.
   * @param descriptor the field's descriptor (see {@link org.objectweb.asm.Type}).
   */
  public abstract void visitFieldInsn(int opcode, String owner, String name, String descriptor);

  /**
   * Method instruction. See {@link org.objectweb.asm.MethodVisitor#visitMethodInsn}.
   *
   * @param opcode the opcode of the type instruction to be visited. This opcode is either
   *     INVOKEVIRTUAL, INVOKESPECIAL, INVOKESTATIC or INVOKEINTERFACE.
   * @param owner the internal name of the method's owner class (see {@link
   *     org.objectweb.asm.Type#getInternalName()}).
   * @param name the method's name.
   * @param descriptor the method's descriptor (see {@link org.objectweb.asm.Type}).
   * @deprecated
   */
  @Deprecated
  public void visitMethodInsn(
      final int opcode, final String owner, final String name, final String descriptor) {
    if (api >= Opcodes.ASM5) {
      boolean isInterface = opcode == Opcodes.INVOKEINTERFACE;
      visitMethodInsn(opcode, owner, name, descriptor, isInterface);
      return;
    }
    throw new UnsupportedOperationException(UNSUPPORTED_OPERATION);
  }

  /**
   * Method instruction. See {@link org.objectweb.asm.MethodVisitor#visitMethodInsn}.
   *
   * @param opcode the opcode of the type instruction to be visited. This opcode is either
   *     INVOKEVIRTUAL, INVOKESPECIAL, INVOKESTATIC or INVOKEINTERFACE.
   * @param owner the internal name of the method's owner class (see {@link
   *     org.objectweb.asm.Type#getInternalName()}).
   * @param name the method's name.
   * @param descriptor the method's descriptor (see {@link org.objectweb.asm.Type}).
   * @param isInterface if the method's owner class is an interface.
   */
  public void visitMethodInsn(
      final int opcode,
      final String owner,
      final String name,
      final String descriptor,
      final boolean isInterface) {
    if (api < Opcodes.ASM5) {
      if (isInterface != (opcode == Opcodes.INVOKEINTERFACE)) {
        throw new IllegalArgumentException("INVOKESPECIAL/STATIC on interfaces require ASM 5");
      }
      visitMethodInsn(opcode, owner, name, descriptor);
      return;
    }
    throw new UnsupportedOperationException(UNSUPPORTED_OPERATION);
  }

  /**
   * Method instruction. See {@link org.objectweb.asm.MethodVisitor#visitInvokeDynamicInsn}.
   *
   * @param name the method's name.
   * @param descriptor the method's descriptor (see {@link org.objectweb.asm.Type}).
   * @param bootstrapMethodHandle the bootstrap method.
   * @param bootstrapMethodArguments the bootstrap method constant arguments. Each argument must be
   *     an {@link Integer}, {@link Float}, {@link Long}, {@link Double}, {@link String}, {@link
   *     org.objectweb.asm.Type} or {@link Handle} value. This method is allowed to modify the
   *     content of the array so a caller should expect that this array may change.
   */
  public abstract void visitInvokeDynamicInsn(
      String name,
      String descriptor,
      Handle bootstrapMethodHandle,
      Object... bootstrapMethodArguments);

  /**
   * Method jump instruction. See {@link org.objectweb.asm.MethodVisitor#visitJumpInsn}.
   *
   * @param opcode the opcode of the type instruction to be visited. This opcode is either IFEQ,
   *     IFNE, IFLT, IFGE, IFGT, IFLE, IF_ICMPEQ, IF_ICMPNE, IF_ICMPLT, IF_ICMPGE, IF_ICMPGT,
   *     IF_ICMPLE, IF_ACMPEQ, IF_ACMPNE, GOTO, JSR, IFNULL or IFNONNULL.
   * @param label the operand of the instruction to be visited. This operand is a label that
   *     designates the instruction to which the jump instruction may jump.
   */
  public abstract void visitJumpInsn(int opcode, Label label);

  /**
   * Method label. See {@link org.objectweb.asm.MethodVisitor#visitLabel}.
   *
   * @param label a {@link Label} object.
   */
  public abstract void visitLabel(Label label);

  /**
   * Method instruction. See {@link org.objectweb.asm.MethodVisitor#visitLdcInsn}.
   *
   * @param value the constant to be loaded on the stack. This parameter must be a non null {@link
   *     Integer}, a {@link Float}, a {@link Long}, a {@link Double}, a {@link String}, a {@link
   *     Type} of OBJECT or ARRAY sort for <tt>.class</tt> constants, for classes whose version is
   *     49, a {@link Type} of METHOD sort for MethodType, a {@link Handle} for MethodHandle
   *     constants, for classes whose version is 51 or a {@link ConstantDynamic} for a constant
   *     dynamic for classes whose version is 55.
   */
  public abstract void visitLdcInsn(Object value);

  /**
   * Method instruction. See {@link org.objectweb.asm.MethodVisitor#visitIincInsn}.
   *
   * @param var index of the local variable to be incremented.
   * @param increment amount to increment the local variable by.
   */
  public abstract void visitIincInsn(int var, int increment);

  /**
   * Method instruction. See {@link org.objectweb.asm.MethodVisitor#visitTableSwitchInsn}.
   *
   * @param min the minimum key value.
   * @param max the maximum key value.
   * @param dflt beginning of the default handler block.
   * @param labels beginnings of the handler blocks. <tt>labels[i]</tt> is the beginning of the
   *     handler block for the <tt>min + i</tt> key.
   */
  public abstract void visitTableSwitchInsn(int min, int max, Label dflt, Label... labels);

  /**
   * Method instruction. See {@link org.objectweb.asm.MethodVisitor#visitLookupSwitchInsn}.
   *
   * @param dflt beginning of the default handler block.
   * @param keys the values of the keys.
   * @param labels beginnings of the handler blocks. <tt>labels[i]</tt> is the beginning of the
   *     handler block for the <tt>keys[i]</tt> key.
   */
  public abstract void visitLookupSwitchInsn(Label dflt, int[] keys, Label[] labels);

  /**
   * Method instruction. See {@link org.objectweb.asm.MethodVisitor#visitMultiANewArrayInsn}.
   *
   * @param descriptor an array type descriptor (see {@link org.objectweb.asm.Type}).
   * @param numDimensions the number of dimensions of the array to allocate.
   */
  public abstract void visitMultiANewArrayInsn(String descriptor, int numDimensions);

  /**
   * Instruction type annotation. See {@link org.objectweb.asm.MethodVisitor#visitInsnAnnotation}.
   *
   * @param typeRef a reference to the annotated type. The sort of this type reference must be
   *     {@link org.objectweb.asm.TypeReference#INSTANCEOF}, {@link
   *     org.objectweb.asm.TypeReference#NEW}, {@link
   *     org.objectweb.asm.TypeReference#CONSTRUCTOR_REFERENCE}, {@link
   *     org.objectweb.asm.TypeReference#METHOD_REFERENCE}, {@link
   *     org.objectweb.asm.TypeReference#CAST}, {@link
   *     org.objectweb.asm.TypeReference#CONSTRUCTOR_INVOCATION_TYPE_ARGUMENT}, {@link
   *     org.objectweb.asm.TypeReference#METHOD_INVOCATION_TYPE_ARGUMENT}, {@link
   *     org.objectweb.asm.TypeReference#CONSTRUCTOR_REFERENCE_TYPE_ARGUMENT}, or {@link
   *     org.objectweb.asm.TypeReference#METHOD_REFERENCE_TYPE_ARGUMENT}. See {@link
   *     org.objectweb.asm.TypeReference}.
   * @param typePath the path to the annotated type argument, wildcard bound, array element type, or
   *     static inner type within 'typeRef'. May be <tt>null</tt> if the annotation targets
   *     'typeRef' as a whole.
   * @param descriptor the class descriptor of the annotation class.
   * @param visible <tt>true</tt> if the annotation is visible at runtime.
   * @return the printer.
   */
  public Printer visitInsnAnnotation(
      final int typeRef, final TypePath typePath, final String descriptor, final boolean visible) {
    throw new UnsupportedOperationException(UNSUPPORTED_OPERATION);
  }

  /**
   * Method exception handler. See {@link org.objectweb.asm.MethodVisitor#visitTryCatchBlock}.
   *
   * @param start the beginning of the exception handler's scope (inclusive).
   * @param end the end of the exception handler's scope (exclusive).
   * @param handler the beginning of the exception handler's code.
   * @param type the internal name of the type of exceptions handled by the handler, or
   *     <tt>null</tt> to catch any exceptions (for "finally" blocks).
   */
  public abstract void visitTryCatchBlock(Label start, Label end, Label handler, String type);

  /**
   * Try catch block type annotation. See {@link
   * org.objectweb.asm.MethodVisitor#visitTryCatchAnnotation}.
   *
   * @param typeRef a reference to the annotated type. The sort of this type reference must be
   *     {@link org.objectweb.asm.TypeReference#EXCEPTION_PARAMETER}. See {@link
   *     org.objectweb.asm.TypeReference}.
   * @param typePath the path to the annotated type argument, wildcard bound, array element type, or
   *     static inner type within 'typeRef'. May be <tt>null</tt> if the annotation targets
   *     'typeRef' as a whole.
   * @param descriptor the class descriptor of the annotation class.
   * @param visible <tt>true</tt> if the annotation is visible at runtime.
   * @return the printer.
   */
  public Printer visitTryCatchAnnotation(
      final int typeRef, final TypePath typePath, final String descriptor, final boolean visible) {
    throw new UnsupportedOperationException(UNSUPPORTED_OPERATION);
  }

  /**
   * Method debug info. See {@link org.objectweb.asm.MethodVisitor#visitLocalVariable}.
   *
   * @param name the name of a local variable.
   * @param descriptor the type descriptor of this local variable.
   * @param signature the type signature of this local variable. May be <tt>null</tt> if the local
   *     variable type does not use generic types.
   * @param start the first instruction corresponding to the scope of this local variable
   *     (inclusive).
   * @param end the last instruction corresponding to the scope of this local variable (exclusive).
   * @param index the local variable's index.
   */
  public abstract void visitLocalVariable(
      String name, String descriptor, String signature, Label start, Label end, int index);

  /**
   * Local variable type annotation. See {@link
   * org.objectweb.asm.MethodVisitor#visitTryCatchAnnotation}.
   *
   * @param typeRef a reference to the annotated type. The sort of this type reference must be
   *     {@link org.objectweb.asm.TypeReference#LOCAL_VARIABLE} or {@link
   *     org.objectweb.asm.TypeReference#RESOURCE_VARIABLE}. See {@link
   *     org.objectweb.asm.TypeReference}.
   * @param typePath the path to the annotated type argument, wildcard bound, array element type, or
   *     static inner type within 'typeRef'. May be <tt>null</tt> if the annotation targets
   *     'typeRef' as a whole.
   * @param start the fist instructions corresponding to the continuous ranges that make the scope
   *     of this local variable (inclusive).
   * @param end the last instructions corresponding to the continuous ranges that make the scope of
   *     this local variable (exclusive). This array must have the same size as the 'start' array.
   * @param index the local variable's index in each range. This array must have the same size as
   *     the 'start' array.
   * @param descriptor the class descriptor of the annotation class.
   * @param visible <tt>true</tt> if the annotation is visible at runtime.
   * @return the printer.
   */
  public Printer visitLocalVariableAnnotation(
      final int typeRef,
      final TypePath typePath,
      final Label[] start,
      final Label[] end,
      final int[] index,
      final String descriptor,
      final boolean visible) {
    throw new UnsupportedOperationException(UNSUPPORTED_OPERATION);
  }

  /**
   * Method debug info. See {@link org.objectweb.asm.MethodVisitor#visitLineNumber}.
   *
   * @param line a line number. This number refers to the source file from which the class was
   *     compiled.
   * @param start the first instruction corresponding to this line number.
   */
  public abstract void visitLineNumber(int line, Label start);

  /**
   * Method max stack and max locals. See {@link org.objectweb.asm.MethodVisitor#visitMaxs}.
   *
   * @param maxStack maximum stack size of the method.
   * @param maxLocals maximum number of local variables for the method.
   */
  public abstract void visitMaxs(int maxStack, int maxLocals);

  /** Method end. See {@link org.objectweb.asm.MethodVisitor#visitEnd}. */
  public abstract void visitMethodEnd();

  // -----------------------------------------------------------------------------------------------
  // Print and utility methods
  // -----------------------------------------------------------------------------------------------

  /**
   * Returns the text constructed by this visitor.
   *
   * @return the text constructed by this visitor. See {@link #text}.
   */
  public List<Object> getText() {
    return text;
  }

  /**
   * Prints the text constructed by this visitor.
   *
   * @param printWriter the print writer to be used.
   */
  public void print(final PrintWriter printWriter) {
    printList(printWriter, text);
  }

  /**
   * Prints the given string tree.
   *
   * @param printWriter the writer to be used to print the tree.
   * @param list a string tree, i.e., a string list that can contain other string lists, and so on
   *     recursively.
   */
  static void printList(final PrintWriter printWriter, final List<?> list) {
    for (Object o : list) {
      if (o instanceof List) {
        printList(printWriter, (List<?>) o);
      } else {
        printWriter.print(o.toString());
      }
    }
  }

  /**
   * Appends a quoted string to the given string buffer.
   *
   * @param stringBuffer the buffer where the string must be added.
   * @param string the string to be added.
   * @deprecated
   */
  @Deprecated
  public static void appendString(final StringBuffer stringBuffer, final String string) {
    StringBuilder stringBuilder = new StringBuilder();
    appendString(stringBuilder, string);
    stringBuffer.append(stringBuilder.toString());
  }

  /**
   * Appends a quoted string to the given string builder.
   *
   * @param stringBuilder the buffer where the string must be added.
   * @param string the string to be added.
   */
  public static void appendString(final StringBuilder stringBuilder, final String string) {
    stringBuilder.append('\"');
    for (int i = 0; i < string.length(); ++i) {
      char c = string.charAt(i);
      if (c == '\n') {
        stringBuilder.append("\\n");
      } else if (c == '\r') {
        stringBuilder.append("\\r");
      } else if (c == '\\') {
        stringBuilder.append("\\\\");
      } else if (c == '"') {
        stringBuilder.append("\\\"");
      } else if (c < 0x20 || c > 0x7f) {
        stringBuilder.append("\\u");
        if (c < 0x10) {
          stringBuilder.append("000");
        } else if (c < 0x100) {
          stringBuilder.append("00");
        } else if (c < 0x1000) {
          stringBuilder.append('0');
        }
        stringBuilder.append(Integer.toString(c, 16));
      } else {
        stringBuilder.append(c);
      }
    }
    stringBuilder.append('\"');
  }

  /**
   * Prints a the given class to the standard output.
   *
   * <p>Command line arguments: [-debug] &lt;binary class name or class file name &gt;
   *
   * @param usage the help message to show when command line arguments are incorrect.
   * @param printer the printer to convert the class into text.
   * @param args the command line arguments.
   * @throws IOException if the class cannot be found, or if an IOException occurs.
   */
  static void main(final String usage, final Printer printer, final String[] args)
      throws IOException {
    if (args.length < 1 || args.length > 2 || (args[0].equals("-debug") && args.length != 2)) {
      System.err.println(usage);
      return;
    }

    TraceClassVisitor traceClassVisitor =
        new TraceClassVisitor(null, printer, new PrintWriter(System.out));

    String className;
    int parsingOptions;
    if (args[0].equals("-debug")) {
      className = args[1];
      parsingOptions = ClassReader.SKIP_DEBUG;
    } else {
      className = args[0];
      parsingOptions = 0;
    }

    if (className.endsWith(".class")
        || className.indexOf('\\') != -1
        || className.indexOf('/') != -1) {
      new ClassReader(new FileInputStream(className)).accept(traceClassVisitor, parsingOptions);
    } else {
      new ClassReader(className).accept(traceClassVisitor, parsingOptions);
    }
  }
}<|MERGE_RESOLUTION|>--- conflicted
+++ resolved
@@ -325,12 +325,8 @@
    * Constructs a new {@link Printer}.
    *
    * @param api the ASM API version implemented by this printer. Must be one of {@link
-<<<<<<< HEAD
    *     Opcodes#ASM4}, {@link Opcodes#ASM5}, {@link Opcodes#ASM6} or {@link
    *     Opcodes#ASM7_EXPERIMENTAL}.
-=======
-   *     Opcodes#ASM4}, {@link Opcodes#ASM5}, {@link Opcodes#ASM6} or {@link Opcodes#ASM7_EXPERIMENTAL}.
->>>>>>> a3a7c2fb
    */
   protected Printer(final int api) {
     this.api = api;
