// ASM: a very small and fast Java bytecode manipulation framework
// Copyright (c) 2000-2011 INRIA, France Telecom
// All rights reserved.
//
// Redistribution and use in source and binary forms, with or without
// modification, are permitted provided that the following conditions
// are met:
// 1. Redistributions of source code must retain the above copyright
//    notice, this list of conditions and the following disclaimer.
// 2. Redistributions in binary form must reproduce the above copyright
//    notice, this list of conditions and the following disclaimer in the
//    documentation and/or other materials provided with the distribution.
// 3. Neither the name of the copyright holders nor the names of its
//    contributors may be used to endorse or promote products derived from
//    this software without specific prior written permission.
//
// THIS SOFTWARE IS PROVIDED BY THE COPYRIGHT HOLDERS AND CONTRIBUTORS "AS IS"
// AND ANY EXPRESS OR IMPLIED WARRANTIES, INCLUDING, BUT NOT LIMITED TO, THE
// IMPLIED WARRANTIES OF MERCHANTABILITY AND FITNESS FOR A PARTICULAR PURPOSE
// ARE DISCLAIMED. IN NO EVENT SHALL THE COPYRIGHT OWNER OR CONTRIBUTORS BE
// LIABLE FOR ANY DIRECT, INDIRECT, INCIDENTAL, SPECIAL, EXEMPLARY, OR
// CONSEQUENTIAL DAMAGES (INCLUDING, BUT NOT LIMITED TO, PROCUREMENT OF
// SUBSTITUTE GOODS OR SERVICES; LOSS OF USE, DATA, OR PROFITS; OR BUSINESS
// INTERRUPTION) HOWEVER CAUSED AND ON ANY THEORY OF LIABILITY, WHETHER IN
// CONTRACT, STRICT LIABILITY, OR TORT (INCLUDING NEGLIGENCE OR OTHERWISE)
// ARISING IN ANY WAY OUT OF THE USE OF THIS SOFTWARE, EVEN IF ADVISED OF
// THE POSSIBILITY OF SUCH DAMAGE.
package org.objectweb.asm;

/**
 * A {@link MethodVisitor} that generates methods in bytecode form. Each visit method of this class
 * appends the bytecode corresponding to the visited instruction to a byte vector, in the order
 * these methods are called.
 *
 * @author Eric Bruneton
 * @author Eugene Kuleshov
 */
class MethodWriter extends MethodVisitor {

  /** Pseudo access flag used to denote constructors. */
  static final int ACC_CONSTRUCTOR = 0x80000;

  /**
   * Frame has exactly the same locals as the previous stack map frame and number of stack items is
   * zero.
   */
  static final int SAME_FRAME = 0; // to 63 (0-3f)

  /**
   * Frame has exactly the same locals as the previous stack map frame and number of stack items is
   * 1
   */
  static final int SAME_LOCALS_1_STACK_ITEM_FRAME = 64; // to 127 (40-7f)

  /** Reserved for future use */
  static final int RESERVED = 128;

  /**
   * Frame has exactly the same locals as the previous stack map frame and number of stack items is
   * 1. Offset is bigger then 63;
   */
  static final int SAME_LOCALS_1_STACK_ITEM_FRAME_EXTENDED = 247; // f7

  /**
   * Frame where current locals are the same as the locals in the previous frame, except that the k
   * last locals are absent. The value of k is given by the formula 251-frame_type.
   */
  static final int CHOP_FRAME = 248; // to 250 (f8-fA)

  /**
   * Frame has exactly the same locals as the previous stack map frame and number of stack items is
   * zero. Offset is bigger then 63;
   */
  static final int SAME_FRAME_EXTENDED = 251; // fb

  /**
   * Frame where current locals are the same as the locals in the previous frame, except that k
   * additional locals are defined. The value of k is given by the formula frame_type-251.
   */
  static final int APPEND_FRAME = 252; // to 254 // fc-fe

  /** Full frame */
  static final int FULL_FRAME = 255; // ff

  /**
   * Indicates that the stack map frames must be recomputed from scratch. In this case the maximum
   * stack size and number of local variables is also recomputed from scratch.
   *
   * @see #compute
   */
  static final int FRAMES = 0;

  /**
   * Indicates that the stack map frames of type F_INSERT must be computed. The other frames are not
   * (re)computed. They should all be of type F_NEW and should be sufficient to compute the content
   * of the F_INSERT frames, together with the bytecode instructions between a F_NEW and a F_INSERT
   * frame - and without any knowledge of the type hierarchy (by definition of F_INSERT).
   *
   * @see #compute
   */
  static final int INSERTED_FRAMES = 1;

  /**
   * Indicates that the maximum stack size and number of local variables must be automatically
   * computed.
   *
   * @see #compute
   */
  static final int MAXS = 2;

  /**
   * Indicates that nothing must be automatically computed.
   *
   * @see #compute
   */
  static final int NOTHING = 3;

  /** The class writer to which this method must be added. */
  final ClassWriter cw;

  /** Access flags of this method. */
  private int access;

  /** The index of the constant pool item that contains the name of this method. */
  private final int name;

  /** The index of the constant pool item that contains the descriptor of this method. */
  private final int desc;

  /** The descriptor of this method. */
  private final String descriptor;

  /** The signature of this method. */
  String signature;

  /**
   * If not zero, indicates that the code of this method must be copied from the ClassReader
   * associated to this writer in <code>cw.cr</code>. More precisely, this field gives the index of
   * the first byte to copied from <code>cw.cr.b</code>.
   */
  int classReaderOffset;

  /**
   * If not zero, indicates that the code of this method must be copied from the ClassReader
   * associated to this writer in <code>cw.cr</code>. More precisely, this field gives the number of
   * bytes to copied from <code>cw.cr.b</code>.
   */
  int classReaderLength;

  /** Number of exceptions that can be thrown by this method. */
  int exceptionCount;

  /**
   * The exceptions that can be thrown by this method. More precisely, this array contains the
   * indexes of the constant pool items that contain the internal names of these exception classes.
   */
  int[] exceptions;

  /** The annotation default attribute of this method. May be <tt>null</tt>. */
  private ByteVector annd;

  /** The runtime visible annotations of this method. May be <tt>null</tt>. */
  private AnnotationWriter anns;

  /** The runtime invisible annotations of this method. May be <tt>null</tt>. */
  private AnnotationWriter ianns;

  /** The runtime visible type annotations of this method. May be <tt>null</tt> . */
  private AnnotationWriter tanns;

  /** The runtime invisible type annotations of this method. May be <tt>null</tt>. */
  private AnnotationWriter itanns;

  /** The number of method parameters that can have runtime visible annotations, or 0. */
  private int npanns;

  /** The runtime visible parameter annotations of this method. May be <tt>null</tt>. */
  private AnnotationWriter[] panns;

  /** The number of method parameters that can have runtime invisible annotations, or 0. */
  private int nipanns;

  /** The runtime invisible parameter annotations of this method. May be <tt>null</tt>. */
  private AnnotationWriter[] ipanns;

  /** The non standard attributes of the method. */
  private Attribute attrs;

  /** The bytecode of this method. */
  private ByteVector code = new ByteVector();

  /** Maximum stack size of this method. */
  private int maxStack;

  /** Maximum number of local variables for this method. */
  private int maxLocals;

  /** Number of local variables in the current stack map frame. */
  private int currentLocals;

  /** Number of stack map frames in the StackMapTable attribute. */
  int frameCount;

  /** The StackMapTable attribute. */
  private ByteVector stackMap;

  /** The offset of the last frame that was written in the StackMapTable attribute. */
  private int previousFrameOffset;

  /**
   * The last frame that was written in the StackMapTable attribute.
   *
   * @see #frame
   */
  private int[] previousFrame;

  /**
   * The current stack map frame. The first element contains the offset of the instruction to which
   * the frame corresponds, the second element is the number of locals and the third one is the
   * number of stack elements. The local variables start at index 3 and are followed by the operand
   * stack values. In summary frame[0] = offset, frame[1] = nLocal, frame[2] = nStack, frame[3] =
   * nLocal. All types are encoded as integers, with the same format as the one used in {@link
   * Label}, but limited to BASE types.
   */
  private int[] frame;

  /** The first element in the exception handler list. */
  private Handler firstHandler;

  /** The last element in the exception handler list. */
  private Handler lastHandler;

  /** Number of entries in the MethodParameters attribute. */
  private int methodParametersCount;

  /** The MethodParameters attribute. */
  private ByteVector methodParameters;

  /** Number of entries in the LocalVariableTable attribute. */
  private int localVarCount;

  /** The LocalVariableTable attribute. */
  private ByteVector localVar;

  /** Number of entries in the LocalVariableTypeTable attribute. */
  private int localVarTypeCount;

  /** The LocalVariableTypeTable attribute. */
  private ByteVector localVarType;

  /** Number of entries in the LineNumberTable attribute. */
  private int lineNumberCount;

  /** The LineNumberTable attribute. */
  private ByteVector lineNumber;

  /** The start offset of the last visited instruction. */
  private int lastCodeOffset;

  /** The runtime visible type annotations of the code. May be <tt>null</tt>. */
  private AnnotationWriter ctanns;

  /** The runtime invisible type annotations of the code. May be <tt>null</tt>. */
  private AnnotationWriter ictanns;

  /** The non standard attributes of the method's code. */
  private Attribute cattrs;

  /** The number of subroutines in this method. */
  private int subroutines;

  // ------------------------------------------------------------------------

  /*
   * Fields for the control flow graph analysis algorithm (used to compute the
   * maximum stack size). A control flow graph contains one node per "basic
   * block", and one edge per "jump" from one basic block to another. Each
   * node (i.e., each basic block) is represented by the Label object that
   * corresponds to the first instruction of this basic block. Each node also
   * stores the list of its successors in the graph, as a linked list of Edge
   * objects.
   */

  /**
   * Indicates what must be automatically computed.
   *
   * @see #FRAMES
   * @see #INSERTED_FRAMES
   * @see #MAXS
   * @see #NOTHING
   */
  private final int compute;

  /**
   * A list of labels. This list is the list of basic blocks in the method, i.e. a list of Label
   * objects linked to each other by their {@link Label#successor} field, in the order they are
   * visited by {@link MethodVisitor#visitLabel}, and starting with the first basic block.
   */
  private Label labels;

  /** The previous basic block. */
  private Label previousBlock;

  /** The current basic block. */
  private Label currentBlock;

  /**
   * The (relative) stack size after the last visited instruction. This size is relative to the
   * beginning of the current basic block, i.e., the true stack size after the last visited
   * instruction is equal to the {@link Label#inputStackTop beginStackSize} of the current basic
   * block plus <tt>stackSize</tt>.
   */
  private int stackSize;

  /**
   * The (relative) maximum stack size after the last visited instruction. This size is relative to
   * the beginning of the current basic block, i.e., the true maximum stack size after the last
   * visited instruction is equal to the {@link Label#inputStackTop beginStackSize} of the current
   * basic block plus <tt>stackSize</tt>.
   */
  private int maxStackSize;

  // ------------------------------------------------------------------------
  // Constructor
  // ------------------------------------------------------------------------

  /**
   * Constructs a new {@link MethodWriter}.
   *
   * @param cw the class writer in which the method must be added.
   * @param access the method's access flags (see {@link Opcodes}).
   * @param name the method's name.
   * @param desc the method's descriptor (see {@link Type}).
   * @param signature the method's signature. May be <tt>null</tt>.
   * @param exceptions the internal names of the method's exceptions. May be <tt>null</tt>.
   * @param compute Indicates what must be automatically computed (see #compute).
   */
  MethodWriter(
      final ClassWriter cw,
      final int access,
      final String name,
      final String desc,
      final String signature,
      final String[] exceptions,
      final int compute) {
    super(Opcodes.ASM6);
    if (cw.firstMethod == null) {
      cw.firstMethod = this;
    } else {
      cw.lastMethod.mv = this;
    }
    cw.lastMethod = this;
    this.cw = cw;
    this.access = access;
    if ("<init>".equals(name)) {
      this.access |= ACC_CONSTRUCTOR;
    }
    this.name = cw.newUTF8(name);
    this.desc = cw.newUTF8(desc);
    this.descriptor = desc;
    this.signature = signature;
    if (exceptions != null && exceptions.length > 0) {
      exceptionCount = exceptions.length;
      this.exceptions = new int[exceptionCount];
      for (int i = 0; i < exceptionCount; ++i) {
        this.exceptions[i] = cw.newClass(exceptions[i]);
      }
    }
    this.compute = compute;
    if (compute != NOTHING) {
      // updates maxLocals
      int size = Type.getArgumentsAndReturnSizes(descriptor) >> 2;
      if ((access & Opcodes.ACC_STATIC) != 0) {
        --size;
      }
      maxLocals = size;
      currentLocals = size;
      // creates and visits the label for the first basic block
      labels = new Label();
      labels.status |= Label.PUSHED;
      visitLabel(labels);
    }
  }

  // ------------------------------------------------------------------------
  // Implementation of the MethodVisitor abstract class
  // ------------------------------------------------------------------------

  @Override
  public void visitParameter(String name, int access) {
    if (methodParameters == null) {
      methodParameters = new ByteVector();
    }
    ++methodParametersCount;
    methodParameters.putShort((name == null) ? 0 : cw.newUTF8(name)).putShort(access);
  }

  @Override
  public AnnotationVisitor visitAnnotationDefault() {
    annd = new ByteVector();
    return new AnnotationWriter(cw, /* useNamedValues = */ false, annd, null);
  }

  @Override
  public AnnotationVisitor visitAnnotation(final String desc, final boolean visible) {
    ByteVector bv = new ByteVector();
    // write type, and reserve space for values count
    bv.putShort(cw.newUTF8(desc)).putShort(0);
    if (visible) {
      return anns = new AnnotationWriter(cw, bv, anns);
    } else {
      return ianns = new AnnotationWriter(cw, bv, ianns);
    }
  }

  @Override
  public AnnotationVisitor visitTypeAnnotation(
      final int typeRef, final TypePath typePath, final String desc, final boolean visible) {
    ByteVector bv = new ByteVector();
    // write target_type, target_info, and target_path
    TypeReference.putTarget(typeRef, bv);
    TypePath.put(typePath, bv);
    // write type, and reserve space for values count
    bv.putShort(cw.newUTF8(desc)).putShort(0);
    if (visible) {
      return tanns = new AnnotationWriter(cw, bv, tanns);
    } else {
      return itanns = new AnnotationWriter(cw, bv, itanns);
    }
  }

  @Override
  public void visitAnnotableParameterCount(int parameterCount, boolean visible) {
    if (visible) {
      npanns = parameterCount;
    } else {
      nipanns = parameterCount;
    }
  }

  @Override
  public AnnotationVisitor visitParameterAnnotation(
      final int parameter, final String desc, final boolean visible) {
    ByteVector bv = new ByteVector();
    bv.putShort(cw.newUTF8(desc)).putShort(0);
    if (visible) {
      if (panns == null) {
        panns = new AnnotationWriter[Type.getArgumentTypes(descriptor).length];
      }
      return panns[parameter] = new AnnotationWriter(cw, bv, panns[parameter]);
    } else {
      if (ipanns == null) {
        ipanns = new AnnotationWriter[Type.getArgumentTypes(descriptor).length];
      }
      return ipanns[parameter] = new AnnotationWriter(cw, bv, ipanns[parameter]);
    }
  }

  @Override
  public void visitAttribute(final Attribute attr) {
    if (attr.isCodeAttribute()) {
      attr.nextAttribute = cattrs;
      cattrs = attr;
    } else {
      attr.nextAttribute = attrs;
      attrs = attr;
    }
  }

  @Override
  public void visitCode() {}

  @Override
  public void visitFrame(
      final int type,
      final int nLocal,
      final Object[] local,
      final int nStack,
      final Object[] stack) {
    if (compute == FRAMES) {
      return;
    }

    if (compute == INSERTED_FRAMES) {
      if (currentBlock.frame == null) {
        // This should happen only once, for the implicit first frame
        // (which is explicitly visited in ClassReader if the
        // EXPAND_ASM_INSNS option is used).
        currentBlock.frame = new CurrentFrame();
        currentBlock.frame.owner = currentBlock;
        currentBlock.frame.initInputFrame(cw, access, Type.getArgumentTypes(descriptor), nLocal);
        visitImplicitFirstFrame();
      } else {
        if (type == Opcodes.F_NEW) {
          currentBlock.frame.set(cw, nLocal, local, nStack, stack);
        } else {
          // In this case type is equal to F_INSERT by hypothesis, and
          // currentBlock.frame contains the stack map frame at the
          // current instruction, computed from the last F_NEW frame
          // and the bytecode instructions in between (via calls to
          // CurrentFrame#execute).
        }
        visitFrame(currentBlock.frame);
      }
    } else if (type == Opcodes.F_NEW) {
      if (previousFrame == null) {
        visitImplicitFirstFrame();
      }
      currentLocals = nLocal;
      int frameIndex = startFrame(code.length, nLocal, nStack);
      for (int i = 0; i < nLocal; ++i) {
        if (local[i] instanceof String) {
          String desc = Type.getObjectType((String) local[i]).getDescriptor();
          frame[frameIndex++] = Frame.type(cw, desc);
        } else if (local[i] instanceof Integer) {
          frame[frameIndex++] = Frame.BASE | ((Integer) local[i]).intValue();
        } else {
          frame[frameIndex++] =
              Frame.UNINITIALIZED | cw.addUninitializedType("", ((Label) local[i]).position);
        }
      }
      for (int i = 0; i < nStack; ++i) {
        if (stack[i] instanceof String) {
          String desc = Type.getObjectType((String) stack[i]).getDescriptor();
          frame[frameIndex++] = Frame.type(cw, desc);
        } else if (stack[i] instanceof Integer) {
          frame[frameIndex++] = Frame.BASE | ((Integer) stack[i]).intValue();
        } else {
          frame[frameIndex++] =
              Frame.UNINITIALIZED | cw.addUninitializedType("", ((Label) stack[i]).position);
        }
      }
      endFrame();
    } else {
      int delta;
      if (stackMap == null) {
        stackMap = new ByteVector();
        delta = code.length;
      } else {
        delta = code.length - previousFrameOffset - 1;
        if (delta < 0) {
          if (type == Opcodes.F_SAME) {
            return;
          } else {
            throw new IllegalStateException();
          }
        }
      }

      switch (type) {
        case Opcodes.F_FULL:
          currentLocals = nLocal;
          stackMap.putByte(FULL_FRAME).putShort(delta).putShort(nLocal);
          for (int i = 0; i < nLocal; ++i) {
            writeFrameType(local[i]);
          }
          stackMap.putShort(nStack);
          for (int i = 0; i < nStack; ++i) {
            writeFrameType(stack[i]);
          }
          break;
        case Opcodes.F_APPEND:
          currentLocals += nLocal;
          stackMap.putByte(SAME_FRAME_EXTENDED + nLocal).putShort(delta);
          for (int i = 0; i < nLocal; ++i) {
            writeFrameType(local[i]);
          }
          break;
        case Opcodes.F_CHOP:
          currentLocals -= nLocal;
          stackMap.putByte(SAME_FRAME_EXTENDED - nLocal).putShort(delta);
          break;
        case Opcodes.F_SAME:
          if (delta < 64) {
            stackMap.putByte(delta);
          } else {
            stackMap.putByte(SAME_FRAME_EXTENDED).putShort(delta);
          }
          break;
        case Opcodes.F_SAME1:
          if (delta < 64) {
            stackMap.putByte(SAME_LOCALS_1_STACK_ITEM_FRAME + delta);
          } else {
            stackMap.putByte(SAME_LOCALS_1_STACK_ITEM_FRAME_EXTENDED).putShort(delta);
          }
          writeFrameType(stack[0]);
          break;
      }

      previousFrameOffset = code.length;
      ++frameCount;
    }

    maxStack = Math.max(maxStack, nStack);
    maxLocals = Math.max(maxLocals, currentLocals);
  }

  @Override
  public void visitInsn(final int opcode) {
    lastCodeOffset = code.length;
    // adds the instruction to the bytecode of the method
    code.putByte(opcode);
    // update currentBlock
    // Label currentBlock = this.currentBlock;
    if (currentBlock != null) {
      if (compute == FRAMES || compute == INSERTED_FRAMES) {
        currentBlock.frame.execute(opcode, 0, null, null);
      } else {
        // updates current and max stack sizes
        int size = stackSize + Frame.SIZE[opcode];
        if (size > maxStackSize) {
          maxStackSize = size;
        }
        stackSize = size;
      }
      // if opcode == ATHROW or xRETURN, ends current block (no successor)
      if ((opcode >= Opcodes.IRETURN && opcode <= Opcodes.RETURN) || opcode == Opcodes.ATHROW) {
        noSuccessor();
      }
    }
  }

  @Override
  public void visitIntInsn(final int opcode, final int operand) {
    lastCodeOffset = code.length;
    // Label currentBlock = this.currentBlock;
    if (currentBlock != null) {
      if (compute == FRAMES || compute == INSERTED_FRAMES) {
        currentBlock.frame.execute(opcode, operand, null, null);
      } else if (opcode != Opcodes.NEWARRAY) {
        // updates current and max stack sizes only for NEWARRAY
        // (stack size variation = 0 for BIPUSH or SIPUSH)
        int size = stackSize + 1;
        if (size > maxStackSize) {
          maxStackSize = size;
        }
        stackSize = size;
      }
    }
    // adds the instruction to the bytecode of the method
    if (opcode == Opcodes.SIPUSH) {
      code.put12(opcode, operand);
    } else { // BIPUSH or NEWARRAY
      code.put11(opcode, operand);
    }
  }

  @Override
  public void visitVarInsn(final int opcode, final int var) {
    lastCodeOffset = code.length;
    // Label currentBlock = this.currentBlock;
    if (currentBlock != null) {
      if (compute == FRAMES || compute == INSERTED_FRAMES) {
        currentBlock.frame.execute(opcode, var, null, null);
      } else {
        // updates current and max stack sizes
        if (opcode == Opcodes.RET) {
          // no stack change, but end of current block (no successor)
          currentBlock.status |= Label.RET;
          // save 'stackSize' here for future use
          // (see {@link #findSubroutineSuccessors})
          currentBlock.inputStackTop = stackSize;
          noSuccessor();
        } else { // xLOAD or xSTORE
          int size = stackSize + Frame.SIZE[opcode];
          if (size > maxStackSize) {
            maxStackSize = size;
          }
          stackSize = size;
        }
      }
    }
    if (compute != NOTHING) {
      // updates max locals
      int n;
      if (opcode == Opcodes.LLOAD
          || opcode == Opcodes.DLOAD
          || opcode == Opcodes.LSTORE
          || opcode == Opcodes.DSTORE) {
        n = var + 2;
      } else {
        n = var + 1;
      }
      if (n > maxLocals) {
        maxLocals = n;
      }
    }
    // adds the instruction to the bytecode of the method
    if (var < 4 && opcode != Opcodes.RET) {
      int opt;
      if (opcode < Opcodes.ISTORE) {
        /* ILOAD_0 */
        opt = 26 + ((opcode - Opcodes.ILOAD) << 2) + var;
      } else {
        /* ISTORE_0 */
        opt = 59 + ((opcode - Opcodes.ISTORE) << 2) + var;
      }
      code.putByte(opt);
    } else if (var >= 256) {
      code.putByte(196 /* WIDE */).put12(opcode, var);
    } else {
      code.put11(opcode, var);
    }
    if (opcode >= Opcodes.ISTORE && compute == FRAMES && firstHandler != null) {
      visitLabel(new Label());
    }
  }

  @Override
  public void visitTypeInsn(final int opcode, final String type) {
    lastCodeOffset = code.length;
    Item i = cw.newStringishItem(ClassWriter.CLASS, type);
    // Label currentBlock = this.currentBlock;
    if (currentBlock != null) {
      if (compute == FRAMES || compute == INSERTED_FRAMES) {
        currentBlock.frame.execute(opcode, code.length, cw, i);
      } else if (opcode == Opcodes.NEW) {
        // updates current and max stack sizes only if opcode == NEW
        // (no stack change for ANEWARRAY, CHECKCAST, INSTANCEOF)
        int size = stackSize + 1;
        if (size > maxStackSize) {
          maxStackSize = size;
        }
        stackSize = size;
      }
    }
    // adds the instruction to the bytecode of the method
    code.put12(opcode, i.index);
  }

  @Override
  public void visitFieldInsn(
      final int opcode, final String owner, final String name, final String desc) {
    lastCodeOffset = code.length;
    Item i = cw.newFieldItem(owner, name, desc);
    // Label currentBlock = this.currentBlock;
    if (currentBlock != null) {
      if (compute == FRAMES || compute == INSERTED_FRAMES) {
        currentBlock.frame.execute(opcode, 0, cw, i);
      } else {
        int size;
        // computes the stack size variation
        char c = desc.charAt(0);
        switch (opcode) {
          case Opcodes.GETSTATIC:
            size = stackSize + (c == 'D' || c == 'J' ? 2 : 1);
            break;
          case Opcodes.PUTSTATIC:
            size = stackSize + (c == 'D' || c == 'J' ? -2 : -1);
            break;
          case Opcodes.GETFIELD:
            size = stackSize + (c == 'D' || c == 'J' ? 1 : 0);
            break;
            // case Constants.PUTFIELD:
          default:
            size = stackSize + (c == 'D' || c == 'J' ? -3 : -2);
            break;
        }
        // updates current and max stack sizes
        if (size > maxStackSize) {
          maxStackSize = size;
        }
        stackSize = size;
      }
    }
    // adds the instruction to the bytecode of the method
    code.put12(opcode, i.index);
  }

  @Override
  public void visitMethodInsn(
      final int opcode,
      final String owner,
      final String name,
      final String desc,
      final boolean itf) {
    lastCodeOffset = code.length;
    Item i = cw.newMethodItem(owner, name, desc, itf);
    int argSize = i.intVal;
    // Label currentBlock = this.currentBlock;
    if (currentBlock != null) {
      if (compute == FRAMES || compute == INSERTED_FRAMES) {
        currentBlock.frame.execute(opcode, 0, cw, i);
      } else {
        /*
         * computes the stack size variation. In order not to recompute
         * several times this variation for the same Item, we use the
         * intVal field of this item to store this variation, once it
         * has been computed. More precisely this intVal field stores
         * the sizes of the arguments and of the return value
         * corresponding to desc.
         */
        if (argSize == 0) {
          // the above sizes have not been computed yet,
          // so we compute them...
          argSize = Type.getArgumentsAndReturnSizes(desc);
          // ... and we save them in order
          // not to recompute them in the future
          i.intVal = argSize;
        }
        int size;
        if (opcode == Opcodes.INVOKESTATIC) {
          size = stackSize - (argSize >> 2) + (argSize & 0x03) + 1;
        } else {
          size = stackSize - (argSize >> 2) + (argSize & 0x03);
        }
        // updates current and max stack sizes
        if (size > maxStackSize) {
          maxStackSize = size;
        }
        stackSize = size;
      }
    }
    // adds the instruction to the bytecode of the method
    if (opcode == Opcodes.INVOKEINTERFACE) {
      if (argSize == 0) {
        argSize = Type.getArgumentsAndReturnSizes(desc);
        i.intVal = argSize;
      }
      code.put12(Opcodes.INVOKEINTERFACE, i.index).put11(argSize >> 2, 0);
    } else {
      code.put12(opcode, i.index);
    }
  }

  @Override
  public void visitInvokeDynamicInsn(
      final String name, final String desc, final Handle bsm, final Object... bsmArgs) {
    lastCodeOffset = code.length;
    Item i = cw.newInvokeDynamicItem(name, desc, bsm, bsmArgs);
    int argSize = i.intVal;
    // Label currentBlock = this.currentBlock;
    if (currentBlock != null) {
      if (compute == FRAMES || compute == INSERTED_FRAMES) {
        currentBlock.frame.execute(Opcodes.INVOKEDYNAMIC, 0, cw, i);
      } else {
        /*
         * computes the stack size variation. In order not to recompute
         * several times this variation for the same Item, we use the
         * intVal field of this item to store this variation, once it
         * has been computed. More precisely this intVal field stores
         * the sizes of the arguments and of the return value
         * corresponding to desc.
         */
        if (argSize == 0) {
          // the above sizes have not been computed yet,
          // so we compute them...
          argSize = Type.getArgumentsAndReturnSizes(desc);
          // ... and we save them in order
          // not to recompute them in the future
          i.intVal = argSize;
        }
        int size = stackSize - (argSize >> 2) + (argSize & 0x03) + 1;

        // updates current and max stack sizes
        if (size > maxStackSize) {
          maxStackSize = size;
        }
        stackSize = size;
      }
    }
    // adds the instruction to the bytecode of the method
    code.put12(Opcodes.INVOKEDYNAMIC, i.index);
    code.putShort(0);
  }

  @Override
  public void visitJumpInsn(int opcode, final Label label) {
    boolean isWide = opcode >= 200; // GOTO_W
    opcode = isWide ? opcode - 33 : opcode;
    lastCodeOffset = code.length;
    Label nextInsn = null;
    // Label currentBlock = this.currentBlock;
    if (currentBlock != null) {
      if (compute == FRAMES) {
        currentBlock.frame.execute(opcode, 0, null, null);
        // 'label' is the target of a jump instruction
        label.getFirst().status |= Label.TARGET;
        // adds 'label' as a successor of this basic block
        addSuccessor(Edge.JUMP, label);
        if (opcode != Opcodes.GOTO) {
          // creates a Label for the next basic block
          nextInsn = new Label();
        }
      } else if (compute == INSERTED_FRAMES) {
        currentBlock.frame.execute(opcode, 0, null, null);
      } else {
        if (opcode == Opcodes.JSR) {
          if ((label.status & Label.SUBROUTINE) == 0) {
            label.status |= Label.SUBROUTINE;
            ++subroutines;
          }
          currentBlock.status |= Label.JSR;
          addSuccessor(stackSize + 1, label);
          // creates a Label for the next basic block
          nextInsn = new Label();
          /*
           * note that, by construction in this method, a JSR block
           * has at least two successors in the control flow graph:
           * the first one leads the next instruction after the JSR,
           * while the second one leads to the JSR target.
           */
        } else {
          // updates current stack size (max stack size unchanged
          // because stack size variation always negative in this
          // case)
          stackSize += Frame.SIZE[opcode];
          addSuccessor(stackSize, label);
        }
      }
    }
    // adds the instruction to the bytecode of the method
    if ((label.status & Label.RESOLVED) != 0 && label.position - code.length < Short.MIN_VALUE) {
      /*
       * case of a backward jump with an offset < -32768. In this case we
       * automatically replace GOTO with GOTO_W, JSR with JSR_W and IFxxx
       * <l> with IFNOTxxx <L> GOTO_W <l> L:..., where IFNOTxxx is the
       * "opposite" opcode of IFxxx (i.e., IFNE for IFEQ) and where <L>
       * designates the instruction just after the GOTO_W.
       */
      if (opcode == Opcodes.GOTO) {
        code.putByte(200); // GOTO_W
      } else if (opcode == Opcodes.JSR) {
        code.putByte(201); // JSR_W
      } else {
        // if the IF instruction is transformed into IFNOT GOTO_W the
        // next instruction becomes the target of the IFNOT instruction
        if (nextInsn != null) {
          nextInsn.status |= Label.TARGET;
        }
        code.putByte(opcode <= 166 ? ((opcode + 1) ^ 1) - 1 : opcode ^ 1);
        code.putShort(8); // jump offset
        // ASM pseudo GOTO_W insn, see ClassReader. We don't use a real
        // GOTO_W because we might need to insert a frame just after (as
        // the target of the IFNOTxxx jump instruction).
        code.putByte(220);
        cw.hasAsmInsns = true;
      }
      label.put(this, code, code.length - 1, true);
    } else if (isWide) {
      /*
       * case of a GOTO_W or JSR_W specified by the user (normally
       * ClassReader when used to resize instructions). In this case we
       * keep the original instruction.
       */
      code.putByte(opcode + 33);
      label.put(this, code, code.length - 1, true);
    } else {
      /*
       * case of a backward jump with an offset >= -32768, or of a forward
       * jump with, of course, an unknown offset. In these cases we store
       * the offset in 2 bytes (which will be increased in
       * resizeInstructions, if needed).
       */
      code.putByte(opcode);
      label.put(this, code, code.length - 1, false);
    }
    if (currentBlock != null) {
      if (nextInsn != null) {
        // if the jump instruction is not a GOTO, the next instruction
        // is also a successor of this instruction. Calling visitLabel
        // adds the label of this next instruction as a successor of the
        // current block, and starts a new basic block
        visitLabel(nextInsn);
      }
      if (opcode == Opcodes.GOTO) {
        noSuccessor();
      }
    }
  }

  @Override
  public void visitLabel(final Label label) {
    // resolves previous forward references to label, if any
    cw.hasAsmInsns |= label.resolve(this, code.length, code.data);
    // updates currentBlock
    if ((label.status & Label.DEBUG) != 0) {
      return;
    }
    if (compute == FRAMES) {
      if (currentBlock != null) {
        if (label.position == currentBlock.position) {
          // successive labels, do not start a new basic block
          currentBlock.status |= (label.status & Label.TARGET);
          label.frame = currentBlock.frame;
          return;
        }
        // ends current block (with one new successor)
        addSuccessor(Edge.JUMP, label);
      }
      // begins a new current block
      currentBlock = label;
      if (label.frame == null) {
        label.frame = new Frame();
        label.frame.owner = label;
      }
      // updates the basic block list
      if (previousBlock != null) {
        if (label.position == previousBlock.position) {
          previousBlock.status |= (label.status & Label.TARGET);
          label.frame = previousBlock.frame;
          currentBlock = previousBlock;
          return;
        }
        previousBlock.successor = label;
      }
      previousBlock = label;
    } else if (compute == INSERTED_FRAMES) {
      if (currentBlock == null) {
        // This case should happen only once, for the visitLabel call in
        // the constructor. Indeed, if compute is equal to
        // INSERTED_FRAMES currentBlock can not be set back to null (see
        // #noSuccessor).
        currentBlock = label;
      } else {
        // Updates the frame owner so that a correct frame offset is
        // computed in visitFrame(Frame).
        currentBlock.frame.owner = label;
      }
    } else if (compute == MAXS) {
      if (currentBlock != null) {
        // ends current block (with one new successor)
        currentBlock.outputStackMax = maxStackSize;
        addSuccessor(stackSize, label);
      }
      // begins a new current block
      currentBlock = label;
      // resets the relative current and max stack sizes
      stackSize = 0;
      maxStackSize = 0;
      // updates the basic block list
      if (previousBlock != null) {
        previousBlock.successor = label;
      }
      previousBlock = label;
    }
  }

  @Override
  public void visitLdcInsn(final Object cst) {
    lastCodeOffset = code.length;
    Item i = cw.newConstItem(cst);
    // Label currentBlock = this.currentBlock;
    if (currentBlock != null) {
      if (compute == FRAMES || compute == INSERTED_FRAMES) {
        currentBlock.frame.execute(Opcodes.LDC, 0, cw, i);
      } else {
        int size;
        // computes the stack size variation
        if (i.type == ClassWriter.LONG || i.type == ClassWriter.DOUBLE) {
          size = stackSize + 2;
        } else {
          size = stackSize + 1;
        }
        // updates current and max stack sizes
        if (size > maxStackSize) {
          maxStackSize = size;
        }
        stackSize = size;
      }
    }
    // adds the instruction to the bytecode of the method
    int index = i.index;
    if (i.type == ClassWriter.LONG || i.type == ClassWriter.DOUBLE) {
      code.put12(20 /* LDC2_W */, index);
    } else if (index >= 256) {
      code.put12(19 /* LDC_W */, index);
    } else {
      code.put11(Opcodes.LDC, index);
    }
  }

  @Override
  public void visitIincInsn(final int var, final int increment) {
    lastCodeOffset = code.length;
    if (currentBlock != null) {
      if (compute == FRAMES || compute == INSERTED_FRAMES) {
        currentBlock.frame.execute(Opcodes.IINC, var, null, null);
      }
    }
    if (compute != NOTHING) {
      // updates max locals
      int n = var + 1;
      if (n > maxLocals) {
        maxLocals = n;
      }
    }
    // adds the instruction to the bytecode of the method
    if ((var > 255) || (increment > 127) || (increment < -128)) {
      code.putByte(196 /* WIDE */).put12(Opcodes.IINC, var).putShort(increment);
    } else {
      code.putByte(Opcodes.IINC).put11(var, increment);
    }
  }

  @Override
  public void visitTableSwitchInsn(
      final int min, final int max, final Label dflt, final Label... labels) {
    lastCodeOffset = code.length;
    // adds the instruction to the bytecode of the method
    int source = code.length;
    code.putByte(Opcodes.TABLESWITCH);
    code.putByteArray(null, 0, (4 - code.length % 4) % 4);
    dflt.put(this, code, source, true);
    code.putInt(min).putInt(max);
    for (int i = 0; i < labels.length; ++i) {
      labels[i].put(this, code, source, true);
    }
    // updates currentBlock
    visitSwitchInsn(dflt, labels);
  }

  @Override
  public void visitLookupSwitchInsn(final Label dflt, final int[] keys, final Label[] labels) {
    lastCodeOffset = code.length;
    // adds the instruction to the bytecode of the method
    int source = code.length;
    code.putByte(Opcodes.LOOKUPSWITCH);
    code.putByteArray(null, 0, (4 - code.length % 4) % 4);
    dflt.put(this, code, source, true);
    code.putInt(labels.length);
    for (int i = 0; i < labels.length; ++i) {
      code.putInt(keys[i]);
      labels[i].put(this, code, source, true);
    }
    // updates currentBlock
    visitSwitchInsn(dflt, labels);
  }

  private void visitSwitchInsn(final Label dflt, final Label[] labels) {
    // Label currentBlock = this.currentBlock;
    if (currentBlock != null) {
      if (compute == FRAMES) {
        currentBlock.frame.execute(Opcodes.LOOKUPSWITCH, 0, null, null);
        // adds current block successors
        addSuccessor(Edge.JUMP, dflt);
        dflt.getFirst().status |= Label.TARGET;
        for (int i = 0; i < labels.length; ++i) {
          addSuccessor(Edge.JUMP, labels[i]);
          labels[i].getFirst().status |= Label.TARGET;
        }
      } else {
        // updates current stack size (max stack size unchanged)
        --stackSize;
        // adds current block successors
        addSuccessor(stackSize, dflt);
        for (int i = 0; i < labels.length; ++i) {
          addSuccessor(stackSize, labels[i]);
        }
      }
      // ends current block
      noSuccessor();
    }
  }

  @Override
  public void visitMultiANewArrayInsn(final String desc, final int dims) {
    lastCodeOffset = code.length;
    Item i = cw.newStringishItem(ClassWriter.CLASS, desc);
    // Label currentBlock = this.currentBlock;
    if (currentBlock != null) {
      if (compute == FRAMES || compute == INSERTED_FRAMES) {
        currentBlock.frame.execute(Opcodes.MULTIANEWARRAY, dims, cw, i);
      } else {
        // updates current stack size (max stack size unchanged because
        // stack size variation always negative or null)
        stackSize += 1 - dims;
      }
    }
    // adds the instruction to the bytecode of the method
    code.put12(Opcodes.MULTIANEWARRAY, i.index).putByte(dims);
  }

  @Override
  public AnnotationVisitor visitInsnAnnotation(
      int typeRef, TypePath typePath, String desc, boolean visible) {
    ByteVector bv = new ByteVector();
    // write target_type, target_info, and target_path
    TypeReference.putTarget((typeRef & 0xFF0000FF) | (lastCodeOffset << 8), bv);
    TypePath.put(typePath, bv);
    // write type, and reserve space for values count
    bv.putShort(cw.newUTF8(desc)).putShort(0);
    if (visible) {
      return ctanns = new AnnotationWriter(cw, bv, ctanns);
    } else {
      return ictanns = new AnnotationWriter(cw, bv, ictanns);
    }
  }

  @Override
  public void visitTryCatchBlock(
      final Label start, final Label end, final Label handler, final String type) {
    Handler h = new Handler(start, end, handler, type != null ? cw.newClass(type) : 0, type);
    if (firstHandler == null) {
      firstHandler = h;
    } else {
      lastHandler.nextHandler = h;
    }
    lastHandler = h;
  }

  @Override
  public AnnotationVisitor visitTryCatchAnnotation(
      int typeRef, TypePath typePath, String desc, boolean visible) {
    ByteVector bv = new ByteVector();
    // write target_type, target_info, and target_path
    TypeReference.putTarget(typeRef, bv);
    TypePath.put(typePath, bv);
    // write type, and reserve space for values count
    bv.putShort(cw.newUTF8(desc)).putShort(0);
    if (visible) {
      return ctanns = new AnnotationWriter(cw, bv, ctanns);
    } else {
      return ictanns = new AnnotationWriter(cw, bv, ictanns);
    }
  }

  @Override
  public void visitLocalVariable(
      final String name,
      final String desc,
      final String signature,
      final Label start,
      final Label end,
      final int index) {
    if (signature != null) {
      if (localVarType == null) {
        localVarType = new ByteVector();
      }
      ++localVarTypeCount;
      localVarType
          .putShort(start.position)
          .putShort(end.position - start.position)
          .putShort(cw.newUTF8(name))
          .putShort(cw.newUTF8(signature))
          .putShort(index);
    }
    if (localVar == null) {
      localVar = new ByteVector();
    }
    ++localVarCount;
    localVar
        .putShort(start.position)
        .putShort(end.position - start.position)
        .putShort(cw.newUTF8(name))
        .putShort(cw.newUTF8(desc))
        .putShort(index);
    if (compute != NOTHING) {
      // updates max locals
      char c = desc.charAt(0);
      int n = index + (c == 'J' || c == 'D' ? 2 : 1);
      if (n > maxLocals) {
        maxLocals = n;
      }
    }
  }

  @Override
  public AnnotationVisitor visitLocalVariableAnnotation(
      int typeRef,
      TypePath typePath,
      Label[] start,
      Label[] end,
      int[] index,
      String desc,
      boolean visible) {
    ByteVector bv = new ByteVector();
    // write target_type and target_info, and target_path
    bv.putByte(typeRef >>> 24).putShort(start.length);
    for (int i = 0; i < start.length; ++i) {
      bv.putShort(start[i].position)
          .putShort(end[i].position - start[i].position)
          .putShort(index[i]);
    }
    TypePath.put(typePath, bv);
    // write type, and reserve space for values count
    bv.putShort(cw.newUTF8(desc)).putShort(0);
    if (visible) {
      return ctanns = new AnnotationWriter(cw, bv, ctanns);
    } else {
      return ictanns = new AnnotationWriter(cw, bv, ictanns);
    }
  }

  @Override
  public void visitLineNumber(final int line, final Label start) {
    if (lineNumber == null) {
      lineNumber = new ByteVector();
    }
    ++lineNumberCount;
    lineNumber.putShort(start.position);
    lineNumber.putShort(line);
  }

  @Override
  public void visitMaxs(final int maxStack, final int maxLocals) {
    if (compute == FRAMES) {
      // completes the control flow graph with exception handler blocks
      Handler handler = firstHandler;
      while (handler != null) {
        Label l = handler.startPc.getFirst();
        Label h = handler.handlerPc.getFirst();
        Label e = handler.endPc.getFirst();
        // computes the kind of the edges to 'h'
        String t =
            handler.catchTypeDescriptor == null
                ? "java/lang/Throwable"
                : handler.catchTypeDescriptor;
        int kind = Frame.OBJECT | cw.addType(t);
        // h is an exception handler
        h.status |= Label.TARGET;
        // adds 'h' as a successor of labels between 'start' and 'end'
        while (l != e) {
          // create an edge to 'h' and add it to the outgoing edges of l.
          l.outgoingEdges = new Edge(kind, h, l.outgoingEdges);
          // goes to the next label
          l = l.successor;
        }
        handler = handler.nextHandler;
      }

      // creates and visits the first (implicit) frame
      Frame f = labels.frame;
      f.initInputFrame(cw, access, Type.getArgumentTypes(descriptor), this.maxLocals);
      visitFrame(f);

      /*
       * fix point algorithm: mark the first basic block as 'changed'
       * (i.e. put it in the 'changed' list) and, while there are changed
       * basic blocks, choose one, mark it as unchanged, and update its
       * successors (which can be changed in the process).
       */
      int max = 0;
      Label changed = labels;
      while (changed != null) {
        // removes a basic block from the list of changed basic blocks
        Label l = changed;
        changed = changed.next;
        l.next = null;
        f = l.frame;
        // a reachable jump target must be stored in the stack map
        if ((l.status & Label.TARGET) != 0) {
          l.status |= Label.STORE;
        }
        // all visited labels are reachable, by definition
        l.status |= Label.REACHABLE;
        // updates the (absolute) maximum stack size
        int blockMax = f.inputStack.length + l.outputStackMax;
        if (blockMax > max) {
          max = blockMax;
        }
        // updates the successors of the current basic block
        Edge e = l.outgoingEdges;
        while (e != null) {
          Label n = e.successor.getFirst();
          boolean change = f.merge(cw, n.frame, e.info);
          if (change && n.next == null) {
            // if n has changed and is not already in the 'changed'
            // list, adds it to this list
            n.next = changed;
            changed = n;
          }
          e = e.nextEdge;
        }
      }

      // visits all the frames that must be stored in the stack map
      Label l = labels;
      while (l != null) {
        f = l.frame;
        if ((l.status & Label.STORE) != 0) {
          visitFrame(f);
        }
        if ((l.status & Label.REACHABLE) == 0) {
          // finds start and end of dead basic block
          Label k = l.successor;
          int start = l.position;
          int end = (k == null ? code.length : k.position) - 1;
          // if non empty basic block
          if (end >= start) {
            max = Math.max(max, 1);
            // replaces instructions with NOP ... NOP ATHROW
            for (int i = start; i < end; ++i) {
              code.data[i] = Opcodes.NOP;
            }
            code.data[end] = (byte) Opcodes.ATHROW;
            // emits a frame for this unreachable block
            int frameIndex = startFrame(start, 0, 1);
            frame[frameIndex] = Frame.OBJECT | cw.addType("java/lang/Throwable");
            endFrame();
            // removes the start-end range from the exception
            // handlers
            firstHandler = Handler.removeRange(firstHandler, l, k);
          }
        }
        l = l.successor;
      }

      this.maxStack = max;
    } else if (compute == MAXS) {
      // completes the control flow graph with exception handler blocks
      Handler handler = firstHandler;
      while (handler != null) {
        Label l = handler.startPc;
        Label h = handler.handlerPc;
        Label e = handler.endPc;
        // adds 'h' as a successor of labels between 'start' and 'end'
        while (l != e) {
          // create an edge to 'h' and add it to the successors of 'l'
          if ((l.status & Label.JSR) == 0) {
            l.outgoingEdges = new Edge(Edge.EXCEPTION, h, l.outgoingEdges);
          } else {
            // if l is a JSR block, adds b after the first two edges
            // to preserve the hypothesis about JSR block successors
            // order (see {@link #visitJumpInsn})
            l.outgoingEdges.nextEdge.nextEdge =
                new Edge(Edge.EXCEPTION, h, l.outgoingEdges.nextEdge.nextEdge);
          }
          // goes to the next label
          l = l.successor;
        }
        handler = handler.nextHandler;
      }

      if (subroutines > 0) {
        // completes the control flow graph with the RET successors
        /*
         * first step: finds the subroutines. This step determines, for
         * each basic block, to which subroutine(s) it belongs.
         */
        // finds the basic blocks that belong to the "main" subroutine
        int id = 0;
        labels.visitSubroutine(null, 1, subroutines);
        // finds the basic blocks that belong to the real subroutines
        Label l = labels;
        while (l != null) {
          if ((l.status & Label.JSR) != 0) {
            // the subroutine is defined by l's TARGET, not by l
            Label subroutine = l.outgoingEdges.nextEdge.successor;
            // if this subroutine has not been visited yet...
            if ((subroutine.status & Label.VISITED) == 0) {
              // ...assigns it a new id and finds its basic blocks
              id += 1;
              subroutine.visitSubroutine(null, (id / 32L) << 32 | (1L << (id % 32)), subroutines);
            }
          }
          l = l.successor;
        }
        // second step: finds the successors of RET blocks
        l = labels;
        while (l != null) {
          if ((l.status & Label.JSR) != 0) {
            Label L = labels;
            while (L != null) {
              L.status &= ~Label.VISITED2;
              L = L.successor;
            }
            // the subroutine is defined by l's TARGET, not by l
            Label subroutine = l.outgoingEdges.nextEdge.successor;
            subroutine.visitSubroutine(l, 0, subroutines);
          }
          l = l.successor;
        }
      }

      /*
       * control flow analysis algorithm: while the block stack is not
       * empty, pop a block from this stack, update the max stack size,
       * compute the true (non relative) begin stack size of the
       * successors of this block, and push these successors onto the
       * stack (unless they have already been pushed onto the stack).
       * Note: by hypothesis, the {@link Label#inputStackTop} of the
       * blocks in the block stack are the true (non relative) beginning
       * stack sizes of these blocks.
       */
      int max = 0;
      Label stack = labels;
      while (stack != null) {
        // pops a block from the stack
        Label l = stack;
        stack = stack.next;
        // computes the true (non relative) max stack size of this block
        int start = l.inputStackTop;
        int blockMax = start + l.outputStackMax;
        // updates the global max stack size
        if (blockMax > max) {
          max = blockMax;
        }
        // analyzes the successors of the block
        Edge b = l.outgoingEdges;
        if ((l.status & Label.JSR) != 0) {
          // ignores the first edge of JSR blocks (virtual successor)
          b = b.nextEdge;
        }
        while (b != null) {
          l = b.successor;
          // if this successor has not already been pushed...
          if ((l.status & Label.PUSHED) == 0) {
            // computes its true beginning stack size...
            l.inputStackTop = b.info == Edge.EXCEPTION ? 1 : start + b.info;
            // ...and pushes it onto the stack
            l.status |= Label.PUSHED;
            l.next = stack;
            stack = l;
          }
          b = b.nextEdge;
        }
      }
      this.maxStack = Math.max(maxStack, max);
    } else {
      this.maxStack = maxStack;
      this.maxLocals = maxLocals;
    }
  }

  @Override
  public void visitEnd() {}

  // ------------------------------------------------------------------------
  // Utility methods: control flow analysis algorithm
  // ------------------------------------------------------------------------

  /**
   * Adds a successor to the {@link #currentBlock currentBlock} block.
   *
   * @param info information about the control flow edge to be added.
   * @param successor the successor block to be added to the current block.
   */
  private void addSuccessor(final int info, final Label successor) {
    // add a new edge to the outgoing edges of currentBlock
    currentBlock.outgoingEdges = new Edge(info, successor, currentBlock.outgoingEdges);
  }

  /**
   * Ends the current basic block. This method must be used in the case where the current basic
   * block does not have any successor.
   */
  private void noSuccessor() {
    if (compute == FRAMES) {
      Label l = new Label();
      l.frame = new Frame();
      l.frame.owner = l;
      l.resolve(this, code.length, code.data);
      previousBlock.successor = l;
      previousBlock = l;
    } else {
      currentBlock.outputStackMax = maxStackSize;
    }
    if (compute != INSERTED_FRAMES) {
      currentBlock = null;
    }
  }

  // ------------------------------------------------------------------------
  // Utility methods: stack map frames
  // ------------------------------------------------------------------------

  /**
   * Visits a frame that has been computed from scratch.
   *
   * @param f the frame that must be visited.
   */
  private void visitFrame(final Frame f) {
    int i, t;
    int nTop = 0;
    int nLocal = 0;
    int nStack = 0;
    int[] locals = f.inputLocals;
    int[] stacks = f.inputStack;
    // computes the number of locals (ignores TOP types that are just after
    // a LONG or a DOUBLE, and all trailing TOP types)
    for (i = 0; i < locals.length; ++i) {
      t = locals[i];
      if (t == Frame.TOP) {
        ++nTop;
      } else {
        nLocal += nTop + 1;
        nTop = 0;
      }
      if (t == Frame.LONG || t == Frame.DOUBLE) {
        ++i;
      }
    }
    // computes the stack size (ignores TOP types that are just after
    // a LONG or a DOUBLE)
    for (i = 0; i < stacks.length; ++i) {
      t = stacks[i];
      ++nStack;
      if (t == Frame.LONG || t == Frame.DOUBLE) {
        ++i;
      }
    }
    // visits the frame and its content
    int frameIndex = startFrame(f.owner.position, nLocal, nStack);
    for (i = 0; nLocal > 0; ++i, --nLocal) {
      t = locals[i];
      frame[frameIndex++] = t;
      if (t == Frame.LONG || t == Frame.DOUBLE) {
        ++i;
      }
    }
    for (i = 0; i < stacks.length; ++i) {
      t = stacks[i];
      frame[frameIndex++] = t;
      if (t == Frame.LONG || t == Frame.DOUBLE) {
        ++i;
      }
    }
    endFrame();
  }

  /** Visit the implicit first frame of this method. */
  private void visitImplicitFirstFrame() {
    // There can be at most descriptor.length() + 1 locals
    int frameIndex = startFrame(0, descriptor.length() + 1, 0);
    if ((access & Opcodes.ACC_STATIC) == 0) {
      if ((access & ACC_CONSTRUCTOR) == 0) {
        frame[frameIndex++] = Frame.OBJECT | cw.addType(cw.thisName);
      } else {
        frame[frameIndex++] = Frame.UNINITIALIZED_THIS;
      }
    }
    int i = 1;
    loop:
    while (true) {
      int j = i;
      switch (descriptor.charAt(i++)) {
        case 'Z':
        case 'C':
        case 'B':
        case 'S':
        case 'I':
          frame[frameIndex++] = Frame.INTEGER;
          break;
        case 'F':
          frame[frameIndex++] = Frame.FLOAT;
          break;
        case 'J':
          frame[frameIndex++] = Frame.LONG;
          break;
        case 'D':
          frame[frameIndex++] = Frame.DOUBLE;
          break;
        case '[':
          while (descriptor.charAt(i) == '[') {
            ++i;
          }
          if (descriptor.charAt(i) == 'L') {
            ++i;
            while (descriptor.charAt(i) != ';') {
              ++i;
            }
          }
          frame[frameIndex++] = Frame.type(cw, descriptor.substring(j, ++i));
          break;
        case 'L':
          while (descriptor.charAt(i) != ';') {
            ++i;
          }
          frame[frameIndex++] = Frame.OBJECT | cw.addType(descriptor.substring(j + 1, i++));
          break;
        default:
          break loop;
      }
    }
    frame[1] = frameIndex - 3;
    endFrame();
  }

  /**
   * Starts the visit of a stack map frame.
   *
   * @param offset the offset of the instruction to which the frame corresponds.
   * @param nLocal the number of local variables in the frame.
   * @param nStack the number of stack elements in the frame.
   * @return the index of the next element to be written in this frame.
   */
  private int startFrame(final int offset, final int nLocal, final int nStack) {
    int n = 3 + nLocal + nStack;
    if (frame == null || frame.length < n) {
      frame = new int[n];
    }
    frame[0] = offset;
    frame[1] = nLocal;
    frame[2] = nStack;
    return 3;
  }

  /**
   * Checks if the visit of the current frame {@link #frame} is finished, and if yes, write it in
   * the StackMapTable attribute.
   */
  private void endFrame() {
    if (previousFrame != null) { // do not write the first frame
      if (stackMap == null) {
        stackMap = new ByteVector();
      }
      writeFrame();
      ++frameCount;
    }
    previousFrame = frame;
    frame = null;
  }

  /** Compress and writes the current frame {@link #frame} in the StackMapTable attribute. */
  private void writeFrame() {
    int clocalsSize = frame[1];
    int cstackSize = frame[2];
    if ((cw.version & 0xFFFF) < Opcodes.V1_6) {
      stackMap.putShort(frame[0]).putShort(clocalsSize);
      writeFrameTypes(3, 3 + clocalsSize);
      stackMap.putShort(cstackSize);
      writeFrameTypes(3 + clocalsSize, 3 + clocalsSize + cstackSize);
      return;
    }
    int localsSize = previousFrame[1];
    int type = FULL_FRAME;
    int k = 0;
    int delta;
    if (frameCount == 0) {
      delta = frame[0];
    } else {
      delta = frame[0] - previousFrame[0] - 1;
    }
    if (cstackSize == 0) {
      k = clocalsSize - localsSize;
      switch (k) {
        case -3:
        case -2:
        case -1:
          type = CHOP_FRAME;
          localsSize = clocalsSize;
          break;
        case 0:
          type = delta < 64 ? SAME_FRAME : SAME_FRAME_EXTENDED;
          break;
        case 1:
        case 2:
        case 3:
          type = APPEND_FRAME;
          break;
      }
    } else if (clocalsSize == localsSize && cstackSize == 1) {
      type = delta < 63 ? SAME_LOCALS_1_STACK_ITEM_FRAME : SAME_LOCALS_1_STACK_ITEM_FRAME_EXTENDED;
    }
    if (type != FULL_FRAME) {
      // verify if locals are the same
      int l = 3;
      for (int j = 0; j < localsSize; j++) {
        if (frame[l] != previousFrame[l]) {
          type = FULL_FRAME;
          break;
        }
        l++;
      }
    }
    switch (type) {
      case SAME_FRAME:
        stackMap.putByte(delta);
        break;
      case SAME_LOCALS_1_STACK_ITEM_FRAME:
        stackMap.putByte(SAME_LOCALS_1_STACK_ITEM_FRAME + delta);
        writeFrameTypes(3 + clocalsSize, 4 + clocalsSize);
        break;
      case SAME_LOCALS_1_STACK_ITEM_FRAME_EXTENDED:
        stackMap.putByte(SAME_LOCALS_1_STACK_ITEM_FRAME_EXTENDED).putShort(delta);
        writeFrameTypes(3 + clocalsSize, 4 + clocalsSize);
        break;
      case SAME_FRAME_EXTENDED:
        stackMap.putByte(SAME_FRAME_EXTENDED).putShort(delta);
        break;
      case CHOP_FRAME:
        stackMap.putByte(SAME_FRAME_EXTENDED + k).putShort(delta);
        break;
      case APPEND_FRAME:
        stackMap.putByte(SAME_FRAME_EXTENDED + k).putShort(delta);
        writeFrameTypes(3 + localsSize, 3 + clocalsSize);
        break;
        // case FULL_FRAME:
      default:
        stackMap.putByte(FULL_FRAME).putShort(delta).putShort(clocalsSize);
        writeFrameTypes(3, 3 + clocalsSize);
        stackMap.putShort(cstackSize);
        writeFrameTypes(3 + clocalsSize, 3 + clocalsSize + cstackSize);
    }
  }

  /**
   * Writes some types of the current frame {@link #frame} into the StackMapTableAttribute. This
   * method converts types from the format used in {@link Label} to the format used in StackMapTable
   * attributes. In particular, it converts type table indexes to constant pool indexes.
   *
   * @param start index of the first type in {@link #frame} to write.
   * @param end index of last type in {@link #frame} to write (exclusive).
   */
  private void writeFrameTypes(final int start, final int end) {
    for (int i = start; i < end; ++i) {
      int t = frame[i];
      int d = t & Frame.DIM;
      if (d == 0) {
        int v = t & Frame.BASE_VALUE;
        switch (t & Frame.BASE_KIND) {
          case Frame.OBJECT:
            stackMap.putByte(7).putShort(cw.newClass(cw.typeTable[v].strVal1));
            break;
          case Frame.UNINITIALIZED:
            stackMap.putByte(8).putShort(cw.typeTable[v].intVal);
            break;
          default:
            stackMap.putByte(v);
        }
      } else {
        StringBuilder sb = new StringBuilder();
        d >>= 28;
        while (d-- > 0) {
          sb.append('[');
        }
        if ((t & Frame.BASE_KIND) == Frame.OBJECT) {
          sb.append('L');
          sb.append(cw.typeTable[t & Frame.BASE_VALUE].strVal1);
          sb.append(';');
        } else {
          switch (t & 0xF) {
            case 1:
              sb.append('I');
              break;
            case 2:
              sb.append('F');
              break;
            case 3:
              sb.append('D');
              break;
            case 9:
              sb.append('Z');
              break;
            case 10:
              sb.append('B');
              break;
            case 11:
              sb.append('C');
              break;
            case 12:
              sb.append('S');
              break;
            default:
              sb.append('J');
          }
        }
        stackMap.putByte(7).putShort(cw.newClass(sb.toString()));
      }
    }
  }

  private void writeFrameType(final Object type) {
    if (type instanceof String) {
      stackMap.putByte(7).putShort(cw.newClass((String) type));
    } else if (type instanceof Integer) {
      stackMap.putByte(((Integer) type).intValue());
    } else {
      stackMap.putByte(8).putShort(((Label) type).position);
    }
  }

  // ------------------------------------------------------------------------
  // Utility methods: dump bytecode array
  // ------------------------------------------------------------------------

  /**
   * Returns the size of the bytecode of this method.
   *
   * @return the size of the bytecode of this method.
   */
  final int computeMethodInfoSize() {
    if (classReaderOffset != 0) {
      return 6 + classReaderLength;
    }
    int size = 8;
    if (code.length > 0) {
      if (code.length > 65535) {
        throw new RuntimeException("Method code too large!");
      }
      cw.newUTF8("Code");
      size += 16 + code.length + Handler.getExceptionTableSize(firstHandler);
      if (localVar != null) {
        cw.newUTF8("LocalVariableTable");
        size += 8 + localVar.length;
      }
      if (localVarType != null) {
        cw.newUTF8("LocalVariableTypeTable");
        size += 8 + localVarType.length;
      }
      if (lineNumber != null) {
        cw.newUTF8("LineNumberTable");
        size += 8 + lineNumber.length;
      }
      if (stackMap != null) {
        boolean zip = (cw.version & 0xFFFF) >= Opcodes.V1_6;
        cw.newUTF8(zip ? "StackMapTable" : "StackMap");
        size += 8 + stackMap.length;
      }
      if (ctanns != null) {
        size += ctanns.computeAnnotationsSize("RuntimeVisibleTypeAnnotations");
      }
      if (ictanns != null) {
        size += ictanns.computeAnnotationsSize("RuntimeInvisibleTypeAnnotations");
      }
      if (cattrs != null) {
        size += cattrs.getAttributesSize(cw, code.data, code.length, maxStack, maxLocals);
      }
    }
    if (exceptionCount > 0) {
      cw.newUTF8("Exceptions");
      size += 8 + 2 * exceptionCount;
    }
    if ((access & Opcodes.ACC_SYNTHETIC) != 0 && (cw.version & 0xFFFF) < Opcodes.V1_5) {
      cw.newUTF8("Synthetic");
      size += 6;
    }
    if ((access & Opcodes.ACC_DEPRECATED) != 0) {
      cw.newUTF8("Deprecated");
      size += 6;
    }
    if (signature != null) {
      cw.newUTF8("Signature");
      cw.newUTF8(signature);
      size += 8;
    }
    if (methodParameters != null) {
      cw.newUTF8("MethodParameters");
      size += 7 + methodParameters.length;
    }
    if (annd != null) {
      cw.newUTF8("AnnotationDefault");
      size += 6 + annd.length;
    }
    if (anns != null) {
      size += anns.computeAnnotationsSize("RuntimeVisibleAnnotations");
    }
    if (ianns != null) {
      size += ianns.computeAnnotationsSize("RuntimeInvisibleAnnotations");
    }
    if (tanns != null) {
      size += tanns.computeAnnotationsSize("RuntimeVisibleTypeAnnotations");
    }
    if (itanns != null) {
      size += itanns.computeAnnotationsSize("RuntimeInvisibleTypeAnnotations");
    }
    if (panns != null) {
      size +=
<<<<<<< HEAD
          AnnotationWriter.getParameterAnnotationsSize(
              "RuntimeVisibleParameterAnnotations", panns, npanns == 0 ? panns.length : npanns);
    }
    if (ipanns != null) {
      size +=
          AnnotationWriter.getParameterAnnotationsSize(
              "RuntimeInvisibleParameterAnnotations",
              ipanns,
              nipanns == 0 ? ipanns.length : nipanns);
=======
          AnnotationWriter.computeParameterAnnotationsSize(
              "RuntimeVisibleParameterAnnotations", panns, synthetics);
    }
    if (ipanns != null) {
      size +=
          AnnotationWriter.computeParameterAnnotationsSize(
              "RuntimeInvisibleParameterAnnotations", ipanns, synthetics);
>>>>>>> b8560e43
    }
    if (attrs != null) {
      size += attrs.getAttributesSize(cw);
    }
    return size;
  }

  /**
   * Puts the bytecode of this method in the given byte vector.
   *
   * @param out the byte vector into which the bytecode of this method must be copied.
   */
  final void put(final ByteVector out) {
    int mask =
        Opcodes.ACC_DEPRECATED | ((cw.version & 0xFFFF) < Opcodes.V1_5 ? Opcodes.ACC_SYNTHETIC : 0);
    out.putShort(access & ~mask).putShort(name).putShort(desc);
    if (classReaderOffset != 0) {
      out.putByteArray(cw.cr.b, classReaderOffset, classReaderLength);
      return;
    }
    int attributeCount = 0;
    if (code.length > 0) {
      ++attributeCount;
    }
    if (exceptionCount > 0) {
      ++attributeCount;
    }
    if ((access & Opcodes.ACC_SYNTHETIC) != 0 && (cw.version & 0xFFFF) < Opcodes.V1_5) {
      ++attributeCount;
    }
    if ((access & Opcodes.ACC_DEPRECATED) != 0) {
      ++attributeCount;
    }
    if (signature != null) {
      ++attributeCount;
    }
    if (methodParameters != null) {
      ++attributeCount;
    }
    if (annd != null) {
      ++attributeCount;
    }
    if (anns != null) {
      ++attributeCount;
    }
    if (ianns != null) {
      ++attributeCount;
    }
    if (tanns != null) {
      ++attributeCount;
    }
    if (itanns != null) {
      ++attributeCount;
    }
    if (panns != null) {
      ++attributeCount;
    }
    if (ipanns != null) {
      ++attributeCount;
    }
    if (attrs != null) {
      attributeCount += attrs.getAttributeCount();
    }
    out.putShort(attributeCount);
    if (code.length > 0) {
      int size = 10 + code.length + Handler.getExceptionTableSize(firstHandler);
      if (localVar != null) {
        size += 8 + localVar.length;
      }
      if (localVarType != null) {
        size += 8 + localVarType.length;
      }
      if (lineNumber != null) {
        size += 8 + lineNumber.length;
      }
      if (stackMap != null) {
        size += 8 + stackMap.length;
      }
      if (ctanns != null) {
        size += ctanns.computeAnnotationsSize("RuntimeVisibleTypeAnnotations");
      }
      if (ictanns != null) {
        size += ictanns.computeAnnotationsSize("RuntimeInvisibleTypeAnnotations");
      }
      if (cattrs != null) {
        size += cattrs.getAttributesSize(cw, code.data, code.length, maxStack, maxLocals);
      }
      out.putShort(cw.newUTF8("Code")).putInt(size);
      out.putShort(maxStack).putShort(maxLocals);
      out.putInt(code.length).putByteArray(code.data, 0, code.length);
      Handler.putExceptionTable(firstHandler, out);
      attributeCount = 0;
      if (localVar != null) {
        ++attributeCount;
      }
      if (localVarType != null) {
        ++attributeCount;
      }
      if (lineNumber != null) {
        ++attributeCount;
      }
      if (stackMap != null) {
        ++attributeCount;
      }
      if (ctanns != null) {
        ++attributeCount;
      }
      if (ictanns != null) {
        ++attributeCount;
      }
      if (cattrs != null) {
        attributeCount += cattrs.getAttributeCount();
      }
      out.putShort(attributeCount);
      if (localVar != null) {
        out.putShort(cw.newUTF8("LocalVariableTable"));
        out.putInt(localVar.length + 2).putShort(localVarCount);
        out.putByteArray(localVar.data, 0, localVar.length);
      }
      if (localVarType != null) {
        out.putShort(cw.newUTF8("LocalVariableTypeTable"));
        out.putInt(localVarType.length + 2).putShort(localVarTypeCount);
        out.putByteArray(localVarType.data, 0, localVarType.length);
      }
      if (lineNumber != null) {
        out.putShort(cw.newUTF8("LineNumberTable"));
        out.putInt(lineNumber.length + 2).putShort(lineNumberCount);
        out.putByteArray(lineNumber.data, 0, lineNumber.length);
      }
      if (stackMap != null) {
        boolean zip = (cw.version & 0xFFFF) >= Opcodes.V1_6;
        out.putShort(cw.newUTF8(zip ? "StackMapTable" : "StackMap"));
        out.putInt(stackMap.length + 2).putShort(frameCount);
        out.putByteArray(stackMap.data, 0, stackMap.length);
      }
      if (ctanns != null) {
        ctanns.putAnnotations(cw.newUTF8("RuntimeVisibleTypeAnnotations"), out);
      }
      if (ictanns != null) {
        ictanns.putAnnotations(cw.newUTF8("RuntimeInvisibleTypeAnnotations"), out);
      }
      if (cattrs != null) {
        cattrs.putAttributes(cw, code.data, code.length, maxStack, maxLocals, out);
      }
    }
    if (exceptionCount > 0) {
      out.putShort(cw.newUTF8("Exceptions")).putInt(2 * exceptionCount + 2);
      out.putShort(exceptionCount);
      for (int i = 0; i < exceptionCount; ++i) {
        out.putShort(exceptions[i]);
      }
    }
    if ((access & Opcodes.ACC_SYNTHETIC) != 0 && (cw.version & 0xFFFF) < Opcodes.V1_5) {
      out.putShort(cw.newUTF8("Synthetic")).putInt(0);
    }
    if ((access & Opcodes.ACC_DEPRECATED) != 0) {
      out.putShort(cw.newUTF8("Deprecated")).putInt(0);
    }
    if (signature != null) {
      out.putShort(cw.newUTF8("Signature")).putInt(2).putShort(cw.newUTF8(signature));
    }
    if (methodParameters != null) {
      out.putShort(cw.newUTF8("MethodParameters"));
      out.putInt(methodParameters.length + 1).putByte(methodParametersCount);
      out.putByteArray(methodParameters.data, 0, methodParameters.length);
    }
    if (annd != null) {
      out.putShort(cw.newUTF8("AnnotationDefault"));
      out.putInt(annd.length);
      out.putByteArray(annd.data, 0, annd.length);
    }
    if (anns != null) {
      anns.putAnnotations(cw.newUTF8("RuntimeVisibleAnnotations"), out);
    }
    if (ianns != null) {
      ianns.putAnnotations(cw.newUTF8("RuntimeInvisibleAnnotations"), out);
    }
    if (tanns != null) {
      tanns.putAnnotations(cw.newUTF8("RuntimeVisibleTypeAnnotations"), out);
    }
    if (itanns != null) {
      itanns.putAnnotations(cw.newUTF8("RuntimeInvisibleTypeAnnotations"), out);
    }
    if (panns != null) {
      AnnotationWriter.putParameterAnnotations(
          cw.newUTF8("RuntimeVisibleParameterAnnotations"),
          panns,
          npanns == 0 ? panns.length : npanns,
          out);
    }
    if (ipanns != null) {
      AnnotationWriter.putParameterAnnotations(
          cw.newUTF8("RuntimeInvisibleParameterAnnotations"),
          ipanns,
          nipanns == 0 ? ipanns.length : nipanns,
          out);
    }
    if (attrs != null) {
      attrs.putAttributes(cw, out);
    }
  }
}<|MERGE_RESOLUTION|>--- conflicted
+++ resolved
@@ -1947,25 +1947,15 @@
     }
     if (panns != null) {
       size +=
-<<<<<<< HEAD
-          AnnotationWriter.getParameterAnnotationsSize(
+          AnnotationWriter.computeParameterAnnotationsSize(
               "RuntimeVisibleParameterAnnotations", panns, npanns == 0 ? panns.length : npanns);
     }
     if (ipanns != null) {
       size +=
-          AnnotationWriter.getParameterAnnotationsSize(
+          AnnotationWriter.computeParameterAnnotationsSize(
               "RuntimeInvisibleParameterAnnotations",
               ipanns,
               nipanns == 0 ? ipanns.length : nipanns);
-=======
-          AnnotationWriter.computeParameterAnnotationsSize(
-              "RuntimeVisibleParameterAnnotations", panns, synthetics);
-    }
-    if (ipanns != null) {
-      size +=
-          AnnotationWriter.computeParameterAnnotationsSize(
-              "RuntimeInvisibleParameterAnnotations", ipanns, synthetics);
->>>>>>> b8560e43
     }
     if (attrs != null) {
       size += attrs.getAttributesSize(cw);
