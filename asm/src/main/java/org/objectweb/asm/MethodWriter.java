--- conflicted
+++ resolved
@@ -441,18 +441,7 @@
   public AnnotationVisitor visitParameterAnnotation(
       final int parameter, final String desc, final boolean visible) {
     ByteVector bv = new ByteVector();
-<<<<<<< HEAD
-    bv.putShort(cw.newUTF8(desc)).putShort(0);
-=======
-    if ("Ljava/lang/Synthetic;".equals(desc)) {
-      // workaround for a bug in javac with synthetic parameters
-      // see ClassReader.readParameterAnnotations
-      synthetics = Math.max(synthetics, parameter + 1);
-      return new AnnotationWriter(symbolTable, bv, null);
-    }
-    // write type, and reserve space for values count
     bv.putShort(symbolTable.addConstantUtf8(desc)).putShort(0);
->>>>>>> 7e7842b5
     if (visible) {
       if (panns == null) {
         panns = new AnnotationWriter[Type.getArgumentTypes(descriptor).length];
@@ -2162,28 +2151,16 @@
     }
     if (panns != null) {
       AnnotationWriter.putParameterAnnotations(
-<<<<<<< HEAD
-          cw.newUTF8("RuntimeVisibleParameterAnnotations"),
+          symbolTable.addConstantUtf8("RuntimeVisibleParameterAnnotations"),
           panns,
           npanns == 0 ? panns.length : npanns,
-=======
-          symbolTable.addConstantUtf8("RuntimeVisibleParameterAnnotations"),
-          panns,
-          synthetics,
->>>>>>> 7e7842b5
           out);
     }
     if (ipanns != null) {
       AnnotationWriter.putParameterAnnotations(
-<<<<<<< HEAD
-          cw.newUTF8("RuntimeInvisibleParameterAnnotations"),
+          symbolTable.addConstantUtf8("RuntimeInvisibleParameterAnnotations"),
           ipanns,
           nipanns == 0 ? ipanns.length : nipanns,
-=======
-          symbolTable.addConstantUtf8("RuntimeInvisibleParameterAnnotations"),
-          ipanns,
-          synthetics,
->>>>>>> 7e7842b5
           out);
     }
     if (attrs != null) {
