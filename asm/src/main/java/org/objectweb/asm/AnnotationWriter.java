--- conflicted
+++ resolved
@@ -409,58 +409,4 @@
       }
     }
   }
-<<<<<<< HEAD
-
-  /**
-   * Puts the given type reference and type path into the given bytevector. LOCAL_VARIABLE and
-   * RESOURCE_VARIABLE target types are not supported.
-   *
-   * @param typeRef a reference to the annotated type. See {@link TypeReference}.
-   * @param typePath the path to the annotated type argument, wildcard bound, array element type, or
-   *     static inner type within 'typeRef'. May be <tt>null</tt> if the annotation targets
-   *     'typeRef' as a whole.
-   * @param out where the type reference and type path must be put.
-   */
-  static void putTarget(int typeRef, TypePath typePath, ByteVector out) {
-    // TODO: split this in two and move this code in the TypeReference and TypePath classes.
-    switch (typeRef >>> 24) {
-      case 0x00: // CLASS_TYPE_PARAMETER
-      case 0x01: // METHOD_TYPE_PARAMETER
-      case 0x16: // METHOD_FORMAL_PARAMETER
-        out.putShort(typeRef >>> 16);
-        break;
-      case 0x13: // FIELD
-      case 0x14: // METHOD_RETURN
-      case 0x15: // METHOD_RECEIVER
-        out.putByte(typeRef >>> 24);
-        break;
-      case 0x47: // CAST
-      case 0x48: // CONSTRUCTOR_INVOCATION_TYPE_ARGUMENT
-      case 0x49: // METHOD_INVOCATION_TYPE_ARGUMENT
-      case 0x4A: // CONSTRUCTOR_REFERENCE_TYPE_ARGUMENT
-      case 0x4B: // METHOD_REFERENCE_TYPE_ARGUMENT
-        out.putInt(typeRef);
-        break;
-        // case 0x10: // CLASS_EXTENDS
-        // case 0x11: // CLASS_TYPE_PARAMETER_BOUND
-        // case 0x12: // METHOD_TYPE_PARAMETER_BOUND
-        // case 0x17: // THROWS
-        // case 0x42: // EXCEPTION_PARAMETER
-        // case 0x43: // INSTANCEOF
-        // case 0x44: // NEW
-        // case 0x45: // CONSTRUCTOR_REFERENCE
-        // case 0x46: // METHOD_REFERENCE
-      default:
-        out.put12(typeRef >>> 24, (typeRef & 0xFFFF00) >> 8);
-        break;
-    }
-    if (typePath == null) {
-      out.putByte(0);
-    } else {
-      int length = typePath.b[typePath.offset] * 2 + 1;
-      out.putByteArray(typePath.b, typePath.offset, length);
-    }
-  }
-=======
->>>>>>> fd6240d3
 }