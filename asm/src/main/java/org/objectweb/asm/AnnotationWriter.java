// ASM: a very small and fast Java bytecode manipulation framework
// Copyright (c) 2000-2011 INRIA, France Telecom
// All rights reserved.
//
// Redistribution and use in source and binary forms, with or without
// modification, are permitted provided that the following conditions
// are met:
// 1. Redistributions of source code must retain the above copyright
//    notice, this list of conditions and the following disclaimer.
// 2. Redistributions in binary form must reproduce the above copyright
//    notice, this list of conditions and the following disclaimer in the
//    documentation and/or other materials provided with the distribution.
// 3. Neither the name of the copyright holders nor the names of its
//    contributors may be used to endorse or promote products derived from
//    this software without specific prior written permission.
//
// THIS SOFTWARE IS PROVIDED BY THE COPYRIGHT HOLDERS AND CONTRIBUTORS "AS IS"
// AND ANY EXPRESS OR IMPLIED WARRANTIES, INCLUDING, BUT NOT LIMITED TO, THE
// IMPLIED WARRANTIES OF MERCHANTABILITY AND FITNESS FOR A PARTICULAR PURPOSE
// ARE DISCLAIMED. IN NO EVENT SHALL THE COPYRIGHT OWNER OR CONTRIBUTORS BE
// LIABLE FOR ANY DIRECT, INDIRECT, INCIDENTAL, SPECIAL, EXEMPLARY, OR
// CONSEQUENTIAL DAMAGES (INCLUDING, BUT NOT LIMITED TO, PROCUREMENT OF
// SUBSTITUTE GOODS OR SERVICES; LOSS OF USE, DATA, OR PROFITS; OR BUSINESS
// INTERRUPTION) HOWEVER CAUSED AND ON ANY THEORY OF LIABILITY, WHETHER IN
// CONTRACT, STRICT LIABILITY, OR TORT (INCLUDING NEGLIGENCE OR OTHERWISE)
// ARISING IN ANY WAY OUT OF THE USE OF THIS SOFTWARE, EVEN IF ADVISED OF
// THE POSSIBILITY OF SUCH DAMAGE.
package org.objectweb.asm;

/**
 * An {@link AnnotationVisitor} that generates a corresponding 'annotation' or 'type_annotation'
 * structure, as defined in the Java Virtual Machine Specification (JVMS). AnnotationWriter
 * instances can be chained in a doubly linked list, from which Runtime[In]Visible[Type]Annotations
 * attributes can be generated with the {@link #putAnnotations()} method. Similarly, arrays of such
 * lists can be used to generate Runtime[In]VisibleParameterAnnotations attributes.
 *
 * @see <a href="https://docs.oracle.com/javase/specs/jvms/se9/html/jvms-4.html#jvms-4.7.16">JVMS
 *     4.7.16</a>
 * @see <a href="https://docs.oracle.com/javase/specs/jvms/se9/html/jvms-4.html#jvms-4.7.20>JVMS
 *     4.7.20</a>
 * @author Eric Bruneton
 * @author Eugene Kuleshov
 */
final class AnnotationWriter extends AnnotationVisitor {

  /** The ClassWriter to which this AnnotationWriter belongs. */
  private final ClassWriter parentClassWriter;

  /**
   * Whether values are named or not. AnnotationWriter instances used for annotation default and
   * annotation arrays use unnamed values (i.e. they generate an 'element_value' structure for each
   * value, instead of an element_name_index followed by an element_value).
   */
  private final boolean useNamedValues;

  /**
   * The 'annotation' or 'type_annotation' JVMS structure corresponding to the annotation values
   * visited so far. All the fields of these structures, except the last one - the
   * element_value_pairs array, must be set before this ByteVector is passed to the constructor
   * (num_element_value_pairs can be set to 0, it is reset to the correct value in {@link
   * #visitEnd()}). The element_value_pairs array is filled incrementally in the various visit()
   * methods.
   *
   * <p>Note: as an exception to the above rules, for AnnotationDefault attributes (which contain a
   * single element_value by definition), this ByteVector is initially empty when passed to the
   * constructor, and numElementValuePairsOffset is set to -1.
   */
  private final ByteVector annotation;

  /**
   * The offset in {@link #annotation} where {@link #numElementValuePairs} must be stored (or -1 for
   * the case of AnnotationDefault attributes).
   */
  private final int numElementValuePairsOffset;

  /** The number of element value pairs visited so far. */
  private int numElementValuePairs;

  /**
   * The previous AnnotationWriter. This field is used to store the list of annotations of a
   * Runtime[In]Visible[Type]Annotations attribute. It is unused for nested or array annotations
   * (annotation values of annotation type), or for AnnotationDefault attributes.
   */
  private final AnnotationWriter previousAnnotation;

  /**
   * The next AnnotationWriter. This field is used to store the list of annotations of a
   * Runtime[In]Visible[Type]Annotations attribute. It is unused for nested or array annotations
   * (annotation values of annotation type), or for AnnotationDefault attributes.
   */
  private AnnotationWriter nextAnnotation;

  // ------------------------------------------------------------------------
  // Constructors
  // ------------------------------------------------------------------------

  /**
   * Constructs a new {@link AnnotationWriter}.
   *
   * @param parentClassWriter the ClassWriter to which this AnnotationWriter belongs.
   * @param useNamedValues whether values are named or not. AnnotationDefault and annotation arrays
   *     use unnamed values.
   * @param annotation where the 'annotation' or 'type_annotation' JVMS structure corresponding to
   *     the visited content must be stored. This ByteVector must already contain all the fields of
   *     the structure except the last one (the element_value_pairs array).
   * @param previousAnnotation the previously visited annotation of the
   *     Runtime[In]Visible[Type]Annotations attribute to which this annotation belongs, or null in
   *     other cases (e.g. nested or array annotations).
   */
  AnnotationWriter(
      final ClassWriter parentClassWriter,
      final boolean useNamedValues,
      final ByteVector annotation,
      final AnnotationWriter previousAnnotation) {
    super(Opcodes.ASM6);
    this.parentClassWriter = parentClassWriter;
    this.useNamedValues = useNamedValues;
    this.annotation = annotation;
    // By hypothesis, num_element_value_pairs is stored in the last unsigned short of 'annotation'.
    this.numElementValuePairsOffset = annotation.length == 0 ? -1 : annotation.length - 2;
    this.previousAnnotation = previousAnnotation;
    if (previousAnnotation != null) {
      previousAnnotation.nextAnnotation = this;
    }
  }

  /**
   * Constructs a new {@link AnnotationWriter} using named values.
   *
   * @param parentClassWriter the ClassWriter to which this AnnotationWriter belongs.
   * @param annotation where the 'annotation' or 'type_annotation' JVMS structure corresponding to
   *     the visited content must be stored. This ByteVector must already contain all the fields of
   *     the structure except the last one (the element_value_pairs array).
   * @param previousAnnotation the previously visited annotation of the
   *     Runtime[In]Visible[Type]Annotations attribute to which this annotation belongs, or null in
   *     other cases (e.g. nested or array annotations).
   */
  AnnotationWriter(
      final ClassWriter parentClassWriter,
      final ByteVector annotation,
      final AnnotationWriter previousAnnotation) {
    this(parentClassWriter, /* useNamedValues = */ true, annotation, previousAnnotation);
  }

  // ------------------------------------------------------------------------
  // Implementation of the AnnotationVisitor abstract class
  // ------------------------------------------------------------------------

  @Override
  public void visit(final String name, final Object value) {
    // Case of an element_value with a const_value_index, class_info_index or array_index field.
    // See https://docs.oracle.com/javase/specs/jvms/se9/html/jvms-4.html#jvms-4.7.16.1.
    ++numElementValuePairs;
    if (useNamedValues) {
      annotation.putShort(parentClassWriter.newUTF8(name));
    }
    if (value instanceof String) {
      annotation.put12('s', parentClassWriter.newUTF8((String) value));
    } else if (value instanceof Byte) {
      annotation.put12('B', parentClassWriter.newInteger(((Byte) value).byteValue()).index);
    } else if (value instanceof Boolean) {
      int booleanValue = ((Boolean) value).booleanValue() ? 1 : 0;
      annotation.put12('Z', parentClassWriter.newInteger(booleanValue).index);
    } else if (value instanceof Character) {
      annotation.put12('C', parentClassWriter.newInteger(((Character) value).charValue()).index);
    } else if (value instanceof Short) {
      annotation.put12('S', parentClassWriter.newInteger(((Short) value).shortValue()).index);
    } else if (value instanceof Type) {
      annotation.put12('c', parentClassWriter.newUTF8(((Type) value).getDescriptor()));
    } else if (value instanceof byte[]) {
      byte[] byteArray = (byte[]) value;
      annotation.put12('[', byteArray.length);
      for (byte byteValue : byteArray) {
        annotation.put12('B', parentClassWriter.newInteger(byteValue).index);
      }
    } else if (value instanceof boolean[]) {
      boolean[] booleanArray = (boolean[]) value;
      annotation.put12('[', booleanArray.length);
      for (boolean booleanValue : booleanArray) {
        annotation.put12('Z', parentClassWriter.newInteger(booleanValue ? 1 : 0).index);
      }
    } else if (value instanceof short[]) {
      short[] shortArray = (short[]) value;
      annotation.put12('[', shortArray.length);
      for (short shortValue : shortArray) {
        annotation.put12('S', parentClassWriter.newInteger(shortValue).index);
      }
    } else if (value instanceof char[]) {
      char[] charArray = (char[]) value;
      annotation.put12('[', charArray.length);
      for (char charValue : charArray) {
        annotation.put12('C', parentClassWriter.newInteger(charValue).index);
      }
    } else if (value instanceof int[]) {
      int[] intArray = (int[]) value;
      annotation.put12('[', intArray.length);
      for (int intValue : intArray) {
        annotation.put12('I', parentClassWriter.newInteger(intValue).index);
      }
    } else if (value instanceof long[]) {
      long[] longArray = (long[]) value;
      annotation.put12('[', longArray.length);
      for (long longValue : longArray) {
        annotation.put12('J', parentClassWriter.newLong(longValue).index);
      }
    } else if (value instanceof float[]) {
      float[] floatArray = (float[]) value;
      annotation.put12('[', floatArray.length);
      for (float floatValue : floatArray) {
        annotation.put12('F', parentClassWriter.newFloat(floatValue).index);
      }
    } else if (value instanceof double[]) {
      double[] doubleArray = (double[]) value;
      annotation.put12('[', doubleArray.length);
      for (double doubleValue : doubleArray) {
        annotation.put12('D', parentClassWriter.newDouble(doubleValue).index);
      }
    } else {
      Item constItem = parentClassWriter.newConstItem(value);
      annotation.put12(".s.IFJDCS".charAt(constItem.type), constItem.index);
    }
  }

  @Override
  public void visitEnum(final String name, final String desc, final String value) {
    // Case of an element_value with an enum_const_value field.
    // See https://docs.oracle.com/javase/specs/jvms/se9/html/jvms-4.html#jvms-4.7.16.1.
    ++numElementValuePairs;
    if (useNamedValues) {
      annotation.putShort(parentClassWriter.newUTF8(name));
    }
    annotation
        .put12('e', parentClassWriter.newUTF8(desc))
        .putShort(parentClassWriter.newUTF8(value));
  }

  @Override
  public AnnotationVisitor visitAnnotation(final String name, final String desc) {
    // Case of an element_value with an annotation_value field.
    // See https://docs.oracle.com/javase/specs/jvms/se9/html/jvms-4.html#jvms-4.7.16.1.
    ++numElementValuePairs;
    if (useNamedValues) {
      annotation.putShort(parentClassWriter.newUTF8(name));
    }
    // Write tag and type_index, and reserve 2 bytes for num_element_value_pairs.
    annotation.put12('@', parentClassWriter.newUTF8(desc)).putShort(0);
    return new AnnotationWriter(parentClassWriter, annotation, null);
  }

  @Override
  public AnnotationVisitor visitArray(final String name) {
    // Case of an element_value with an array_value field.
    // https://docs.oracle.com/javase/specs/jvms/se9/html/jvms-4.html#jvms-4.7.16.1
    ++numElementValuePairs;
    if (useNamedValues) {
      annotation.putShort(parentClassWriter.newUTF8(name));
    }
    // Write tag, and reserve 2 bytes for num_values. Here we take advantage of the fact that the
    // end of an element_value of array type is similar to the end of an 'annotation' structure: an
    // unsigned short num_values followed by num_values element_value, versus an unsigned short
    // num_element_value_pairs, followed by num_element_value_pairs { element_name_index,
    // element_value } tuples. This allows us to use an AnnotationWriter with unnamed values to
    // visit the array elements. Its num_element_value_pairs will correspond to the number of array
    // elements and will be stored in what is in fact num_values.
    annotation.put12('[', 0);
    return new AnnotationWriter(parentClassWriter, /* useNamedValues = */ false, annotation, null);
  }

  @Override
  public void visitEnd() {
    if (numElementValuePairsOffset != -1) {
      byte[] data = annotation.data;
      data[numElementValuePairsOffset] = (byte) (numElementValuePairs >>> 8);
      data[numElementValuePairsOffset + 1] = (byte) numElementValuePairs;
    }
  }

  // ------------------------------------------------------------------------
  // Utility methods
  // ------------------------------------------------------------------------

  /**
   * Returns the size of a Runtime[In]Visible[Type]Annotations attribute containing this annotation
   * and all its <i>predecessors</i> (see {@link #previousAnnotation}. Also adds the attribute name
   * to the constant pool of the class (if not null).
   *
   * @param attributeName one of "Runtime[In]Visible[Type]Annotations", or null.
   * @return the size in bytes of a Runtime[In]Visible[Type]Annotations attribute containing this
   *     annotation and all its predecessors. This includes the size of the attribute_name_index and
   *     attribute_length fields.
   */
  int getAnnotationsSize(final String attributeName) {
    if (attributeName != null) {
      parentClassWriter.newUTF8(attributeName);
    }
    // The attribute_name_index, attribute_length and num_annotations fields use 8 bytes.
    int attributeSize = 8;
    AnnotationWriter annotationWriter = this;
    while (annotationWriter != null) {
      attributeSize += annotationWriter.annotation.length;
      annotationWriter = annotationWriter.previousAnnotation;
    }
    return attributeSize;
  }

  /**
   * Puts a Runtime[In]Visible[Type]Annotations attribute containing this annotations and all its
   * <i>predecessors</i> (see {@link #previousAnnotation} in the given ByteVector. Annotations are
   * put in the same order they have been visited.
   *
   * @param attributeNameIndex the constant pool index of the attribute name (one of
   *     "Runtime[In]Visible[Type]Annotations").
   * @param output where the attribute must be put.
   */
  void putAnnotations(final int attributeNameIndex, final ByteVector output) {
    int attributeLength = 2; // For num_annotations.
    int numAnnotations = 0;
    AnnotationWriter annotationWriter = this;
    AnnotationWriter firstAnnotation = null;
    while (annotationWriter != null) {
      // In case the user forgot to call visitEnd().
      annotationWriter.visitEnd();
      attributeLength += annotationWriter.annotation.length;
      numAnnotations++;
      firstAnnotation = annotationWriter;
      annotationWriter = annotationWriter.previousAnnotation;
    }
    output.putShort(attributeNameIndex);
    output.putInt(attributeLength);
    output.putShort(numAnnotations);
    annotationWriter = firstAnnotation;
    while (annotationWriter != null) {
      output.putByteArray(annotationWriter.annotation.data, 0, annotationWriter.annotation.length);
      annotationWriter = annotationWriter.nextAnnotation;
    }
  }

  /**
   * Returns the size of a Runtime[In]VisibleParameterAnnotations attribute containing all the
   * annotation lists from the given AnnotationWriter sub-array. Also adds the attribute name to the
   * constant pool of the class.
   *
<<<<<<< HEAD
   * @param attributeName one of "Runtime[In]VisibleParameterAnnotations".
   * @param annotationWriters an array of AnnotationWriter lists (designated by their <i>last</i>
   *     element).
   * @param off the start offset of the sub-array of annotationWriters to consider in this method.
   * @return the size in bytes of a Runtime[In]VisibleParameterAnnotations attribute corresponding
   *     to the given sub-array of AnnotationWriter lists. This includes the size of the
   *     attribute_name_index and attribute_length fields.
   */
  static int getParameterAnnotationsSize(
      final String attributeName, final AnnotationWriter[] annotationWriters, final int off) {
    // Note: attributeName is added to the constant pool by the call to getAnnotationsSize below.
    // This assumes that there is at least one non-null element in the annotationWriters sub-array
    // (which is ensured by the lazy instantiation of this array in MethodWriter).
    // The attribute_name_index, attribute_length and num_parameters fields use 7 bytes, and each
    // element of the parameter_annotations array uses 2 bytes for its num_annotations field.
    int attributeSize = 7 + 2 * (annotationWriters.length - off);
    for (int i = off; i < annotationWriters.length; ++i) {
      AnnotationWriter annotationWriter = annotationWriters[i];
      attributeSize +=
          annotationWriter == null ? 0 : annotationWriter.getAnnotationsSize(attributeName) - 8;
=======
   * @param panns an array of annotation writer lists.
   * @param npanns the number of elements in panns to put (elements [0..npanns[ are put).
   * @param out where the annotations must be put.
   */
  static void put(final AnnotationWriter[] panns, final int npanns, final ByteVector out) {
    int size = 1 + 2 * npanns;
    for (int i = 0; i < npanns; ++i) {
      size += panns[i] == null ? 0 : panns[i].getSize();
    }
    out.putInt(size).putByte(npanns);
    for (int i = 0; i < npanns; ++i) {
      AnnotationWriter aw = panns[i];
      AnnotationWriter last = null;
      int n = 0;
      while (aw != null) {
        ++n;
        aw.visitEnd(); // in case user forgot to call visitEnd
        aw.prev = last;
        last = aw;
        aw = aw.next;
      }
      out.putShort(n);
      aw = last;
      while (aw != null) {
        out.putByteArray(aw.bv.data, 0, aw.bv.length);
        aw = aw.prev;
      }
>>>>>>> 982fa265
    }
    return attributeSize;
  }

  /**
   * Puts a Runtime[In]VisibleParameterAnnotations attribute containing all the annotation lists
   * from the given AnnotationWriter sub-array in the given ByteVector.
   *
   * @param attributeNameIndex constant pool index of the attribute name (one of
   *     Runtime[In]VisibleParameterAnnotations).
   * @param annotationWriters an array of AnnotationWriter lists (designated by their <i>last</i>
   *     element).
   * @param off the start offset of the sub-array of annotationWriters to consider in this method.
   * @param output where the attribute must be put.
   */
  static void putParameterAnnotations(
      final int attributeNameIndex,
      final AnnotationWriter[] annotationWriters,
      final int off,
      final ByteVector output) {
    // The num_parameters field uses 1 byte, and each element of the parameter_annotations array
    // uses 2 bytes for its num_annotations field.
    int attributeLength = 1 + 2 * (annotationWriters.length - off);
    for (int i = off; i < annotationWriters.length; ++i) {
      AnnotationWriter annotationWriter = annotationWriters[i];
      attributeLength +=
          annotationWriter == null ? 0 : annotationWriter.getAnnotationsSize(null) - 8;
    }
    output.putShort(attributeNameIndex);
    output.putInt(attributeLength);
    output.putByte(annotationWriters.length - off);
    for (int i = off; i < annotationWriters.length; ++i) {
      AnnotationWriter annotationWriter = annotationWriters[i];
      AnnotationWriter firstAnnotation = null;
      int numAnnotations = 0;
      while (annotationWriter != null) {
        // In case user the forgot to call visitEnd().
        annotationWriter.visitEnd();
        numAnnotations++;
        firstAnnotation = annotationWriter;
        annotationWriter = annotationWriter.previousAnnotation;
      }
      output.putShort(numAnnotations);
      annotationWriter = firstAnnotation;
      while (annotationWriter != null) {
        output.putByteArray(
            annotationWriter.annotation.data, 0, annotationWriter.annotation.length);
        annotationWriter = annotationWriter.nextAnnotation;
      }
    }
  }
}<|MERGE_RESOLUTION|>--- conflicted
+++ resolved
@@ -340,56 +340,29 @@
    * annotation lists from the given AnnotationWriter sub-array. Also adds the attribute name to the
    * constant pool of the class.
    *
-<<<<<<< HEAD
    * @param attributeName one of "Runtime[In]VisibleParameterAnnotations".
    * @param annotationWriters an array of AnnotationWriter lists (designated by their <i>last</i>
    *     element).
-   * @param off the start offset of the sub-array of annotationWriters to consider in this method.
+   * @param annotableParameterCount the number of elements in annotationWriters to take into account
+   *     (elements [0..annotableParameterCount[ are taken into account).
    * @return the size in bytes of a Runtime[In]VisibleParameterAnnotations attribute corresponding
    *     to the given sub-array of AnnotationWriter lists. This includes the size of the
    *     attribute_name_index and attribute_length fields.
    */
   static int getParameterAnnotationsSize(
-      final String attributeName, final AnnotationWriter[] annotationWriters, final int off) {
+      final String attributeName,
+      final AnnotationWriter[] annotationWriters,
+      final int annotableParameterCount) {
     // Note: attributeName is added to the constant pool by the call to getAnnotationsSize below.
     // This assumes that there is at least one non-null element in the annotationWriters sub-array
     // (which is ensured by the lazy instantiation of this array in MethodWriter).
     // The attribute_name_index, attribute_length and num_parameters fields use 7 bytes, and each
     // element of the parameter_annotations array uses 2 bytes for its num_annotations field.
-    int attributeSize = 7 + 2 * (annotationWriters.length - off);
-    for (int i = off; i < annotationWriters.length; ++i) {
+    int attributeSize = 7 + 2 * annotableParameterCount;
+    for (int i = 0; i < annotableParameterCount; ++i) {
       AnnotationWriter annotationWriter = annotationWriters[i];
       attributeSize +=
           annotationWriter == null ? 0 : annotationWriter.getAnnotationsSize(attributeName) - 8;
-=======
-   * @param panns an array of annotation writer lists.
-   * @param npanns the number of elements in panns to put (elements [0..npanns[ are put).
-   * @param out where the annotations must be put.
-   */
-  static void put(final AnnotationWriter[] panns, final int npanns, final ByteVector out) {
-    int size = 1 + 2 * npanns;
-    for (int i = 0; i < npanns; ++i) {
-      size += panns[i] == null ? 0 : panns[i].getSize();
-    }
-    out.putInt(size).putByte(npanns);
-    for (int i = 0; i < npanns; ++i) {
-      AnnotationWriter aw = panns[i];
-      AnnotationWriter last = null;
-      int n = 0;
-      while (aw != null) {
-        ++n;
-        aw.visitEnd(); // in case user forgot to call visitEnd
-        aw.prev = last;
-        last = aw;
-        aw = aw.next;
-      }
-      out.putShort(n);
-      aw = last;
-      while (aw != null) {
-        out.putByteArray(aw.bv.data, 0, aw.bv.length);
-        aw = aw.prev;
-      }
->>>>>>> 982fa265
     }
     return attributeSize;
   }
@@ -402,26 +375,27 @@
    *     Runtime[In]VisibleParameterAnnotations).
    * @param annotationWriters an array of AnnotationWriter lists (designated by their <i>last</i>
    *     element).
-   * @param off the start offset of the sub-array of annotationWriters to consider in this method.
+   * @param annotableParameterCount the number of elements in annotationWriters to put (elements
+   *     [0..annotableParameterCount[ are put).
    * @param output where the attribute must be put.
    */
   static void putParameterAnnotations(
       final int attributeNameIndex,
       final AnnotationWriter[] annotationWriters,
-      final int off,
+      final int annotableParameterCount,
       final ByteVector output) {
     // The num_parameters field uses 1 byte, and each element of the parameter_annotations array
     // uses 2 bytes for its num_annotations field.
-    int attributeLength = 1 + 2 * (annotationWriters.length - off);
-    for (int i = off; i < annotationWriters.length; ++i) {
+    int attributeLength = 1 + 2 * annotableParameterCount;
+    for (int i = 0; i < annotableParameterCount; ++i) {
       AnnotationWriter annotationWriter = annotationWriters[i];
       attributeLength +=
           annotationWriter == null ? 0 : annotationWriter.getAnnotationsSize(null) - 8;
     }
     output.putShort(attributeNameIndex);
     output.putInt(attributeLength);
-    output.putByte(annotationWriters.length - off);
-    for (int i = off; i < annotationWriters.length; ++i) {
+    output.putByte(annotableParameterCount);
+    for (int i = 0; i < annotableParameterCount; ++i) {
       AnnotationWriter annotationWriter = annotationWriters[i];
       AnnotationWriter firstAnnotation = null;
       int numAnnotations = 0;
