--- conflicted
+++ resolved
@@ -52,12 +52,7 @@
 
   /**
    * The ASM API version implemented by this visitor. The value of this field must be one of {@link
-<<<<<<< HEAD
    * Opcodes#ASM4}, {@link Opcodes#ASM5}, {@link Opcodes#ASM6} or {@link Opcodes#ASM7_EXPERIMENTAL}.
-=======
-   * Opcodes#ASM4}, {@link Opcodes#ASM5}, {@link Opcodes#ASM6} or {@link
-   * Opcodes#ASM7_EXPERIMENTAL}..
->>>>>>> a3a7c2fb
    */
   protected final int api;
 
@@ -69,11 +64,7 @@
    *
    * @param api the ASM API version implemented by this visitor. Must be one of {@link
    *     Opcodes#ASM4}, {@link Opcodes#ASM5}, {@link Opcodes#ASM6} or {@link
-<<<<<<< HEAD
    *     Opcodes#ASM7_EXPERIMENTAL}.
-=======
-   *     Opcodes#ASM7_EXPERIMENTAL}..
->>>>>>> a3a7c2fb
    */
   public MethodVisitor(final int api) {
     this(api, null);
@@ -84,11 +75,7 @@
    *
    * @param api the ASM API version implemented by this visitor. Must be one of {@link
    *     Opcodes#ASM4}, {@link Opcodes#ASM5}, {@link Opcodes#ASM6} or {@link
-<<<<<<< HEAD
    *     Opcodes#ASM7_EXPERIMENTAL}.
-=======
-   *     Opcodes#ASM7_EXPERIMENTAL}..
->>>>>>> a3a7c2fb
    * @param methodVisitor the method visitor to which this visitor must delegate method calls. May
    *     be null.
    */
