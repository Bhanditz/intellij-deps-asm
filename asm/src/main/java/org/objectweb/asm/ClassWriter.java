// ASM: a very small and fast Java bytecode manipulation framework
// Copyright (c) 2000-2011 INRIA, France Telecom
// All rights reserved.
//
// Redistribution and use in source and binary forms, with or without
// modification, are permitted provided that the following conditions
// are met:
// 1. Redistributions of source code must retain the above copyright
//    notice, this list of conditions and the following disclaimer.
// 2. Redistributions in binary form must reproduce the above copyright
//    notice, this list of conditions and the following disclaimer in the
//    documentation and/or other materials provided with the distribution.
// 3. Neither the name of the copyright holders nor the names of its
//    contributors may be used to endorse or promote products derived from
//    this software without specific prior written permission.
//
// THIS SOFTWARE IS PROVIDED BY THE COPYRIGHT HOLDERS AND CONTRIBUTORS "AS IS"
// AND ANY EXPRESS OR IMPLIED WARRANTIES, INCLUDING, BUT NOT LIMITED TO, THE
// IMPLIED WARRANTIES OF MERCHANTABILITY AND FITNESS FOR A PARTICULAR PURPOSE
// ARE DISCLAIMED. IN NO EVENT SHALL THE COPYRIGHT OWNER OR CONTRIBUTORS BE
// LIABLE FOR ANY DIRECT, INDIRECT, INCIDENTAL, SPECIAL, EXEMPLARY, OR
// CONSEQUENTIAL DAMAGES (INCLUDING, BUT NOT LIMITED TO, PROCUREMENT OF
// SUBSTITUTE GOODS OR SERVICES; LOSS OF USE, DATA, OR PROFITS; OR BUSINESS
// INTERRUPTION) HOWEVER CAUSED AND ON ANY THEORY OF LIABILITY, WHETHER IN
// CONTRACT, STRICT LIABILITY, OR TORT (INCLUDING NEGLIGENCE OR OTHERWISE)
// ARISING IN ANY WAY OUT OF THE USE OF THIS SOFTWARE, EVEN IF ADVISED OF
// THE POSSIBILITY OF SUCH DAMAGE.
package org.objectweb.asm;

/**
 * A {@link ClassVisitor} that generates classes in bytecode form. More precisely this visitor
 * generates a byte array conforming to the Java class file format. It can be used alone, to
 * generate a Java class "from scratch", or with one or more {@link ClassReader ClassReader} and
 * adapter class visitor to generate a modified class from one or more existing Java classes.
 *
 * @author Eric Bruneton
 */
public class ClassWriter extends ClassVisitor {

  /**
   * Flag to automatically compute the maximum stack size and the maximum number of local variables
   * of methods. If this flag is set, then the arguments of the {@link MethodVisitor#visitMaxs
   * visitMaxs} method of the {@link MethodVisitor} returned by the {@link #visitMethod visitMethod}
   * method will be ignored, and computed automatically from the signature and the bytecode of each
   * method.
   *
   * @see #ClassWriter(int)
   */
  public static final int COMPUTE_MAXS = 1;

  /**
   * Flag to automatically compute the stack map frames of methods from scratch. If this flag is
   * set, then the calls to the {@link MethodVisitor#visitFrame} method are ignored, and the stack
   * map frames are recomputed from the methods bytecode. The arguments of the {@link
   * MethodVisitor#visitMaxs visitMaxs} method are also ignored and recomputed from the bytecode. In
   * other words, COMPUTE_FRAMES implies COMPUTE_MAXS.
   *
   * @see #ClassWriter(int)
   */
  public static final int COMPUTE_FRAMES = 2;

  /** The type of instructions without any argument. */
  static final int NOARG_INSN = 0;

  /** The type of instructions with an signed byte argument. */
  static final int SBYTE_INSN = 1;

  /** The type of instructions with an signed short argument. */
  static final int SHORT_INSN = 2;

  /** The type of instructions with a local variable index argument. */
  static final int VAR_INSN = 3;

  /** The type of instructions with an implicit local variable index argument. */
  static final int IMPLVAR_INSN = 4;

  /** The type of instructions with a type descriptor argument. */
  static final int TYPE_INSN = 5;

  /** The type of field and method invocations instructions. */
  static final int FIELDORMETH_INSN = 6;

  /** The type of the INVOKEINTERFACE/INVOKEDYNAMIC instruction. */
  static final int ITFMETH_INSN = 7;

  /** The type of the INVOKEDYNAMIC instruction. */
  static final int INDYMETH_INSN = 8;

  /** The type of instructions with a 2 bytes bytecode offset label. */
  static final int LABEL_INSN = 9;

  /** The type of instructions with a 4 bytes bytecode offset label. */
  static final int LABELW_INSN = 10;

  /** The type of the LDC instruction. */
  static final int LDC_INSN = 11;

  /** The type of the LDC_W and LDC2_W instructions. */
  static final int LDCW_INSN = 12;

  /** The type of the IINC instruction. */
  static final int IINC_INSN = 13;

  /** The type of the TABLESWITCH instruction. */
  static final int TABL_INSN = 14;

  /** The type of the LOOKUPSWITCH instruction. */
  static final int LOOK_INSN = 15;

  /** The type of the MULTIANEWARRAY instruction. */
  static final int MANA_INSN = 16;

  /** The type of the WIDE instruction. */
  static final int WIDE_INSN = 17;

  /**
   * The type of the ASM pseudo instructions with an unsigned 2 bytes offset label (see
   * Label#resolve).
   */
  static final int ASM_LABEL_INSN = 18;

  /** The type of the ASM pseudo instructions with a 4 bytes offset label. */
  static final int ASM_LABELW_INSN = 19;

  /**
   * Represents a frame inserted between already existing frames. This kind of frame can only be
   * used if the frame content can be computed from the previous existing frame and from the
   * instructions between this existing frame and the inserted one, without any knowledge of the
   * type hierarchy. This kind of frame is only used when an unconditional jump is inserted in a
   * method while expanding an ASM pseudo instruction (see ClassReader).
   */
  static final int F_INSERT = 256;

  /** The instruction types of all JVM opcodes. */
  static final byte[] TYPE;

  /** Minor and major version numbers of the class to be generated. */
  int version;

  final SymbolTable symbolTable;

  /** The access flags of this class. */
  private int access;

  /** The constant pool item that contains the internal name of this class. */
  private int name;

  /** The internal name of this class. */
  String thisName;

  /** The constant pool item that contains the signature of this class. */
  private int signature;

  /** The constant pool item that contains the internal name of the super class of this class. */
  private int superName;

  /** Number of interfaces implemented or extended by this class or interface. */
  private int interfaceCount;

  /**
   * The interfaces implemented or extended by this class or interface. More precisely, this array
   * contains the indexes of the constant pool items that contain the internal names of these
   * interfaces.
   */
  private int[] interfaces;

  /**
   * The index of the constant pool item that contains the name of the source file from which this
   * class was compiled.
   */
  private int sourceFile;

  /** The SourceDebug attribute of this class. */
  private ByteVector sourceDebug;

  /** The module attribute of this class. */
  private ModuleWriter moduleWriter;

  /** The constant pool item that contains the name of the enclosing class of this class. */
  private int enclosingMethodOwner;

  /**
   * The constant pool item that contains the name and descriptor of the enclosing method of this
   * class.
   */
  private int enclosingMethod;

  /** The runtime visible annotations of this class. */
  private AnnotationWriter anns;

  /** The runtime invisible annotations of this class. */
  private AnnotationWriter ianns;

  /** The runtime visible type annotations of this class. */
  private AnnotationWriter tanns;

  /** The runtime invisible type annotations of this class. */
  private AnnotationWriter itanns;

  /** The non standard attributes of this class. */
  private Attribute attrs;

  /** The number of entries in the InnerClasses attribute. */
  private int innerClassesCount;

  /** The InnerClasses attribute. */
  private ByteVector innerClasses;

  /**
   * The fields of this class. These fields are stored in a linked list of {@link FieldWriter}
   * objects, linked to each other by their {@link FieldWriter#fv} field. This field stores the
   * first element of this list.
   */
  private FieldWriter firstField;

  /**
   * The fields of this class. These fields are stored in a linked list of {@link FieldWriter}
   * objects, linked to each other by their {@link FieldWriter#fv} field. This field stores the last
   * element of this list.
   */
  private FieldWriter lastField;

  /**
   * The methods of this class. These methods are stored in a linked list of {@link MethodWriter}
   * objects, linked to each other by their {@link MethodWriter#mv} field. This field stores the
   * first element of this list.
   */
  private MethodWriter firstMethod;

  /**
   * The methods of this class. These methods are stored in a linked list of {@link MethodWriter}
   * objects, linked to each other by their {@link MethodWriter#mv} field. This field stores the
   * last element of this list.
   */
  private MethodWriter lastMethod;

  /**
   * Indicates what must be automatically computed.
   *
   * @see MethodWriter#compute
   */
  private int compute;

  // ------------------------------------------------------------------------
  // Static initializer
  // ------------------------------------------------------------------------

  /** Computes the instruction types of JVM opcodes. */
  static {
    int i;
    byte[] b = new byte[221];
    String s =
        "AAAAAAAAAAAAAAAABCLMMDDDDDEEEEEEEEEEEEEEEEEEEEAAAAAAAADD"
            + "DDDEEEEEEEEEEEEEEEEEEEEAAAAAAAAAAAAAAAAAAAAAAAAAAAAAAAAAAAA"
            + "AAAAAAAAAAAAAAAAANAAAAAAAAAAAAAAAAAAAAJJJJJJJJJJJJJJJJDOPAA"
            + "AAAAGGGGGGGHIFBFAAFFAARQJJKKSSSSSSSSSSSSSSSSSST";
    for (i = 0; i < b.length; ++i) {
      b[i] = (byte) (s.charAt(i) - 'A');
    }
    TYPE = b;

    // code to generate the above string
    //
    // // SBYTE_INSN instructions
    // b[Constants.NEWARRAY] = SBYTE_INSN;
    // b[Constants.BIPUSH] = SBYTE_INSN;
    //
    // // SHORT_INSN instructions
    // b[Constants.SIPUSH] = SHORT_INSN;
    //
    // // (IMPL)VAR_INSN instructions
    // b[Constants.RET] = VAR_INSN;
    // for (i = Constants.ILOAD; i <= Constants.ALOAD; ++i) {
    // b[i] = VAR_INSN;
    // }
    // for (i = Constants.ISTORE; i <= Constants.ASTORE; ++i) {
    // b[i] = VAR_INSN;
    // }
    // for (i = 26; i <= 45; ++i) { // ILOAD_0 to ALOAD_3
    // b[i] = IMPLVAR_INSN;
    // }
    // for (i = 59; i <= 78; ++i) { // ISTORE_0 to ASTORE_3
    // b[i] = IMPLVAR_INSN;
    // }
    //
    // // TYPE_INSN instructions
    // b[Constants.NEW] = TYPE_INSN;
    // b[Constants.ANEWARRAY] = TYPE_INSN;
    // b[Constants.CHECKCAST] = TYPE_INSN;
    // b[Constants.INSTANCEOF] = TYPE_INSN;
    //
    // // (Set)FIELDORMETH_INSN instructions
    // for (i = Constants.GETSTATIC; i <= Constants.INVOKESTATIC; ++i) {
    // b[i] = FIELDORMETH_INSN;
    // }
    // b[Constants.INVOKEINTERFACE] = ITFMETH_INSN;
    // b[Constants.INVOKEDYNAMIC] = INDYMETH_INSN;
    //
    // // LABEL(W)_INSN instructions
    // for (i = Constants.IFEQ; i <= Constants.JSR; ++i) {
    // b[i] = LABEL_INSN;
    // }
    // b[Constants.IFNULL] = LABEL_INSN;
    // b[Constants.IFNONNULL] = LABEL_INSN;
    // b[200] = LABELW_INSN; // GOTO_W
    // b[201] = LABELW_INSN; // JSR_W
    // // temporary opcodes used internally by ASM - see Label and
    // MethodWriter
    // for (i = 202; i < 220; ++i) {
    // b[i] = ASM_LABEL_INSN;
    // }
    // b[220] = ASM_LABELW_INSN;
    //
    // // LDC(_W) instructions
    // b[Constants.LDC] = LDC_INSN;
    // b[19] = LDCW_INSN; // LDC_W
    // b[20] = LDCW_INSN; // LDC2_W
    //
    // // special instructions
    // b[Constants.IINC] = IINC_INSN;
    // b[Constants.TABLESWITCH] = TABL_INSN;
    // b[Constants.LOOKUPSWITCH] = LOOK_INSN;
    // b[Constants.MULTIANEWARRAY] = MANA_INSN;
    // b[196] = WIDE_INSN; // WIDE
    //
    // for (i = 0; i < b.length; ++i) {
    // System.err.print((char)('A' + b[i]));
    // }
    // System.err.println();
  }

  // ------------------------------------------------------------------------
  // Constructor
  // ------------------------------------------------------------------------

  /**
   * Constructs a new {@link ClassWriter} object.
   *
   * @param flags option flags that can be used to modify the default behavior of this class. See
   *     {@link #COMPUTE_MAXS}, {@link #COMPUTE_FRAMES}.
   */
  public ClassWriter(final int flags) {
    this(null, flags);
  }

  /**
   * Constructs a new {@link ClassWriter} object and enables optimizations for "mostly add" bytecode
   * transformations. These optimizations are the following:
   *
   * <ul>
   *   <li>The constant pool from the original class is copied as is in the new class, which saves
   *       time. New constant pool entries will be added at the end if necessary, but unused
   *       constant pool entries <i>won't be removed</i>.
   *   <li>Methods that are not transformed are copied as is in the new class, directly from the
   *       original class bytecode (i.e. without emitting visit events for all the method
   *       instructions), which saves a <i>lot</i> of time. Untransformed methods are detected by
   *       the fact that the {@link ClassReader} receives {@link MethodVisitor} objects that come
   *       from a {@link ClassWriter} (and not from any other {@link ClassVisitor} instance).
   * </ul>
   *
   * @param classReader the {@link ClassReader} used to read the original class. It will be used to
   *     copy the entire constant pool from the original class and also to copy other fragments of
   *     original bytecode where applicable.
   * @param flags option flags that can be used to modify the default behavior of this class.
   *     <i>These option flags do not affect methods that are copied as is in the new class. This
   *     means that neither the maximum stack size nor the stack frames will be computed for these
   *     methods</i>. See {@link #COMPUTE_MAXS}, {@link #COMPUTE_FRAMES}.
   */
  public ClassWriter(final ClassReader classReader, final int flags) {
    super(Opcodes.ASM6);
    symbolTable = classReader == null ? new SymbolTable(this) : new SymbolTable(this, classReader);
    this.compute =
        (flags & COMPUTE_FRAMES) != 0
            ? MethodWriter.FRAMES
            : ((flags & COMPUTE_MAXS) != 0 ? MethodWriter.MAXS : MethodWriter.NOTHING);
  }

  // ------------------------------------------------------------------------
  // Implementation of the ClassVisitor abstract class
  // ------------------------------------------------------------------------

  @Override
  public final void visit(
      final int version,
      final int access,
      final String name,
      final String signature,
      final String superName,
      final String[] interfaces) {
    this.version = version;
    this.access = access;
    this.name = symbolTable.addConstantClass(name).index;
    thisName = name;
    if (signature != null) {
      this.signature = symbolTable.addConstantUtf8(signature);
    }
    this.superName = superName == null ? 0 : symbolTable.addConstantClass(superName).index;
    if (interfaces != null && interfaces.length > 0) {
      interfaceCount = interfaces.length;
      this.interfaces = new int[interfaceCount];
      for (int i = 0; i < interfaceCount; ++i) {
        this.interfaces[i] = symbolTable.addConstantClass(interfaces[i]).index;
      }
    }
  }

  @Override
  public final void visitSource(final String file, final String debug) {
    if (file != null) {
      sourceFile = symbolTable.addConstantUtf8(file);
    }
    if (debug != null) {
      sourceDebug = new ByteVector().encodeUTF8(debug, 0, Integer.MAX_VALUE);
    }
  }

  @Override
  public final ModuleVisitor visitModule(
      final String name, final int access, final String version) {
    return moduleWriter =
        new ModuleWriter(
            this,
            symbolTable.addConstantModule(name).index,
            access,
            version == null ? 0 : symbolTable.addConstantUtf8(version));
  }

  @Override
  public final void visitOuterClass(final String owner, final String name, final String desc) {
    enclosingMethodOwner = symbolTable.addConstantClass(owner).index;
    if (name != null && desc != null) {
      enclosingMethod = symbolTable.addConstantNameAndType(name, desc);
    }
  }

  @Override
  public final AnnotationVisitor visitAnnotation(final String desc, final boolean visible) {
    ByteVector bv = new ByteVector();
    // write type, and reserve space for values count
    bv.putShort(symbolTable.addConstantUtf8(desc)).putShort(0);
    if (visible) {
      return anns = new AnnotationWriter(symbolTable, bv, anns);
    } else {
      return ianns = new AnnotationWriter(symbolTable, bv, ianns);
    }
  }

  @Override
  public final AnnotationVisitor visitTypeAnnotation(
      int typeRef, TypePath typePath, final String desc, final boolean visible) {
    ByteVector bv = new ByteVector();
    // write target_type, target_info, and target_path
    TypeReference.putTarget(typeRef, bv);
    TypePath.put(typePath, bv);
    // write type, and reserve space for values count
    bv.putShort(symbolTable.addConstantUtf8(desc)).putShort(0);
    if (visible) {
      return tanns = new AnnotationWriter(symbolTable, bv, tanns);
    } else {
      return itanns = new AnnotationWriter(symbolTable, bv, itanns);
    }
  }

  @Override
  public final void visitAttribute(final Attribute attr) {
    attr.nextAttribute = attrs;
    attrs = attr;
  }

  @Override
  public final void visitInnerClass(
      final String name, final String outerName, final String innerName, final int access) {
    if (innerClasses == null) {
      innerClasses = new ByteVector();
    }
    // Sec. 4.7.6 of the JVMS states "Every CONSTANT_Class_info entry in the
    // constant_pool table which represents a class or interface C that is
    // not a package member must have exactly one corresponding entry in the
    // classes array". To avoid duplicates we keep track in the info field
    // of the Symbol of each CONSTANT_Class_info entry C whether an inner
    // class entry has already been added for C (this field is unused for
    // class entries, and changing its value does not change the hashcode
    // and equality tests). If so we store the index of this inner class
    // entry (plus one) in intVal. This trick allows duplicate detection in
    // O(1) time.
    Symbol nameItem = symbolTable.addConstantClass(name);
    if (nameItem.info == 0) {
      ++innerClassesCount;
      innerClasses.putShort(nameItem.index);
      innerClasses.putShort(outerName == null ? 0 : symbolTable.addConstantClass(outerName).index);
      innerClasses.putShort(innerName == null ? 0 : symbolTable.addConstantUtf8(innerName));
      innerClasses.putShort(access);
      nameItem.info = innerClassesCount;
    } else {
      // Compare the inner classes entry nameItem.intVal - 1 with the
      // arguments of this method and throw an exception if there is a
      // difference?
    }
  }

  @Override
  public final FieldVisitor visitField(
      final int access,
      final String name,
      final String desc,
      final String signature,
      final Object value) {
    FieldWriter fieldWriter = new FieldWriter(symbolTable, access, name, desc, signature, value);
    if (firstField == null) {
      firstField = fieldWriter;
    } else {
      lastField.fv = fieldWriter;
    }
    return lastField = fieldWriter;
  }

  @Override
  public final MethodVisitor visitMethod(
      final int access,
      final String name,
      final String desc,
      final String signature,
      final String[] exceptions) {
    MethodWriter methodWriter =
        new MethodWriter(symbolTable, access, name, desc, signature, exceptions, compute);
    if (firstMethod == null) {
      firstMethod = methodWriter;
    } else {
      lastMethod.mv = methodWriter;
    }
    return lastMethod = methodWriter;
  }

  @Override
  public final void visitEnd() {}

  // ------------------------------------------------------------------------
  // Other public methods
  // ------------------------------------------------------------------------

  /**
   * Returns the bytecode of the class that was build with this class writer.
   *
   * @return the bytecode of the class that was build with this class writer.
   */
  public byte[] toByteArray() {
    if (symbolTable.getConstantPoolCount() > 0xFFFF) {
      throw new RuntimeException("Class file too large!");
    }
    // computes the real size of the bytecode of this class
    int size = 24 + 2 * interfaceCount;
    int nbFields = 0;
    FieldWriter fb = firstField;
    while (fb != null) {
      ++nbFields;
      size += fb.computeFieldInfoSize();
      fb = (FieldWriter) fb.fv;
    }
    int nbMethods = 0;
    MethodWriter mb = firstMethod;
    while (mb != null) {
      ++nbMethods;
      size += mb.computeMethodInfoSize();
      mb = (MethodWriter) mb.mv;
    }
    int attributeCount = 0;
    if (symbolTable.getBootstrapMethodsLength() > 0) {
      // we put it as first attribute in order to improve a bit
      // bootstrap methods copying in SymbolTable.
      ++attributeCount;
      size += 8 + symbolTable.getBootstrapMethodsLength();
      symbolTable.addConstantUtf8("BootstrapMethods");
    }
    if (signature != 0) {
      ++attributeCount;
      size += 8;
      symbolTable.addConstantUtf8("Signature");
    }
    if (sourceFile != 0) {
      ++attributeCount;
      size += 8;
      symbolTable.addConstantUtf8("SourceFile");
    }
    if (sourceDebug != null) {
      ++attributeCount;
      size += sourceDebug.length + 6;
      symbolTable.addConstantUtf8("SourceDebugExtension");
    }
    if (enclosingMethodOwner != 0) {
      ++attributeCount;
      size += 10;
      symbolTable.addConstantUtf8("EnclosingMethod");
    }
    if ((access & Opcodes.ACC_DEPRECATED) != 0) {
      ++attributeCount;
      size += 6;
      symbolTable.addConstantUtf8("Deprecated");
    }
    if ((access & Opcodes.ACC_SYNTHETIC) != 0) {
      if ((version & 0xFFFF) < Opcodes.V1_5) {
        ++attributeCount;
        size += 6;
        symbolTable.addConstantUtf8("Synthetic");
      }
    }
    if (innerClasses != null) {
      ++attributeCount;
      size += 8 + innerClasses.length;
      symbolTable.addConstantUtf8("InnerClasses");
    }
    if (anns != null) {
      ++attributeCount;
      size += anns.computeAnnotationsSize("RuntimeVisibleAnnotations");
    }
    if (ianns != null) {
      ++attributeCount;
      size += ianns.computeAnnotationsSize("RuntimeInvisibleAnnotations");
    }
    if (tanns != null) {
      ++attributeCount;
      size += tanns.computeAnnotationsSize("RuntimeVisibleTypeAnnotations");
    }
    if (itanns != null) {
      ++attributeCount;
      size += itanns.computeAnnotationsSize("RuntimeInvisibleTypeAnnotations");
    }
    if (moduleWriter != null) {
<<<<<<< HEAD
      attributeCount += moduleWriter.getAttributeCount();
      size += moduleWriter.computeAttributesSize();
=======
      attributeCount += 1 + moduleWriter.attributeCount;
      size += 6 + moduleWriter.size + moduleWriter.attributesSize;
      symbolTable.addConstantUtf8("Module");
>>>>>>> 7e7842b5
    }
    if (attrs != null) {
      attributeCount += attrs.getAttributeCount();
      size += attrs.getAttributesSize(symbolTable);
    }
    size += symbolTable.getConstantPoolLength();
    // allocates a byte vector of this size, in order to avoid unnecessary
    // arraycopy operations in the ByteVector.enlarge() method
    ByteVector out = new ByteVector(size);
    out.putInt(0xCAFEBABE).putInt(version);
    symbolTable.putConstantPool(out);
    int mask =
        Opcodes.ACC_DEPRECATED | ((version & 0xFFFF) < Opcodes.V1_5 ? Opcodes.ACC_SYNTHETIC : 0);
    out.putShort(access & ~mask).putShort(name).putShort(superName);
    out.putShort(interfaceCount);
    for (int i = 0; i < interfaceCount; ++i) {
      out.putShort(interfaces[i]);
    }
    out.putShort(nbFields);
    fb = firstField;
    while (fb != null) {
      fb.put(out);
      fb = (FieldWriter) fb.fv;
    }
    boolean hasAsmInsns = false;
    out.putShort(nbMethods);
    mb = firstMethod;
    while (mb != null) {
      mb.put(out);
      hasAsmInsns |= mb.hasAsmInsns;
      mb = (MethodWriter) mb.mv;
    }
    out.putShort(attributeCount);
    symbolTable.putBootstrapMethods(out);
    if (signature != 0) {
      out.putShort(symbolTable.addConstantUtf8("Signature")).putInt(2).putShort(signature);
    }
    if (sourceFile != 0) {
      out.putShort(symbolTable.addConstantUtf8("SourceFile")).putInt(2).putShort(sourceFile);
    }
    if (sourceDebug != null) {
      int len = sourceDebug.length;
      out.putShort(symbolTable.addConstantUtf8("SourceDebugExtension")).putInt(len);
      out.putByteArray(sourceDebug.data, 0, len);
    }
    if (moduleWriter != null) {
<<<<<<< HEAD
=======
      out.putShort(symbolTable.addConstantUtf8("Module"));
      moduleWriter.put(out);
>>>>>>> 7e7842b5
      moduleWriter.putAttributes(out);
    }
    if (enclosingMethodOwner != 0) {
      out.putShort(symbolTable.addConstantUtf8("EnclosingMethod")).putInt(4);
      out.putShort(enclosingMethodOwner).putShort(enclosingMethod);
    }
    if ((access & Opcodes.ACC_DEPRECATED) != 0) {
      out.putShort(symbolTable.addConstantUtf8("Deprecated")).putInt(0);
    }
    if ((access & Opcodes.ACC_SYNTHETIC) != 0 && (version & 0xFFFF) < Opcodes.V1_5) {
      out.putShort(symbolTable.addConstantUtf8("Synthetic")).putInt(0);
    }
    if (innerClasses != null) {
      out.putShort(symbolTable.addConstantUtf8("InnerClasses"));
      out.putInt(innerClasses.length + 2).putShort(innerClassesCount);
      out.putByteArray(innerClasses.data, 0, innerClasses.length);
    }
    if (anns != null) {
      anns.putAnnotations(symbolTable.addConstantUtf8("RuntimeVisibleAnnotations"), out);
    }
    if (ianns != null) {
      ianns.putAnnotations(symbolTable.addConstantUtf8("RuntimeInvisibleAnnotations"), out);
    }
    if (tanns != null) {
      tanns.putAnnotations(symbolTable.addConstantUtf8("RuntimeVisibleTypeAnnotations"), out);
    }
    if (itanns != null) {
      itanns.putAnnotations(symbolTable.addConstantUtf8("RuntimeInvisibleTypeAnnotations"), out);
    }
    if (attrs != null) {
      attrs.putAttributes(symbolTable, out);
    }
    if (hasAsmInsns) {
      boolean hasFrames = false;
      mb = firstMethod;
      while (mb != null) {
        hasFrames |= mb.frameCount > 0;
        mb = (MethodWriter) mb.mv;
      }
      anns = null;
      ianns = null;
      attrs = null;
      moduleWriter = null;
      firstField = null;
      lastField = null;
      firstMethod = null;
      lastMethod = null;
      compute = hasFrames ? MethodWriter.INSERTED_FRAMES : MethodWriter.NOTHING;
      hasAsmInsns = false;
      new ClassReader(out.data)
          .accept(this, (hasFrames ? ClassReader.EXPAND_FRAMES : 0) | ClassReader.EXPAND_ASM_INSNS);
      return toByteArray();
    }
    return out.data;
  }

  // ------------------------------------------------------------------------
  // Utility methods: constant pool management
  // ------------------------------------------------------------------------

  /**
   * Adds a number or string constant to the constant pool of the class being build. Does nothing if
   * the constant pool already contains a similar item. <i>This method is intended for {@link
   * Attribute} sub classes, and is normally not needed by class generators or adapters.</i>
   *
   * @param cst the value of the constant to be added to the constant pool. This parameter must be
   *     an {@link Integer}, a {@link Float}, a {@link Long}, a {@link Double} or a {@link String}.
   * @return the index of a new or already existing constant item with the given value.
   */
  public int newConst(final Object cst) {
    return symbolTable.addConstant(cst).index;
  }

  /**
   * Adds an UTF8 string to the constant pool of the class being build. Does nothing if the constant
   * pool already contains a similar item. <i>This method is intended for {@link Attribute} sub
   * classes, and is normally not needed by class generators or adapters.</i>
   *
   * @param value the String value.
   * @return the index of a new or already existing UTF8 item.
   */
  public int newUTF8(final String value) {
    return symbolTable.addConstantUtf8(value);
  }

  /**
   * Adds a class reference to the constant pool of the class being build. Does nothing if the
   * constant pool already contains a similar item. <i>This method is intended for {@link Attribute}
   * sub classes, and is normally not needed by class generators or adapters.</i>
   *
   * @param value the internal name of the class.
   * @return the index of a new or already existing class reference item.
   */
  public int newClass(final String value) {
    return symbolTable.addConstantClass(value).index;
  }

  /**
   * Adds a method type reference to the constant pool of the class being build. Does nothing if the
   * constant pool already contains a similar item. <i>This method is intended for {@link Attribute}
   * sub classes, and is normally not needed by class generators or adapters.</i>
   *
   * @param methodDesc method descriptor of the method type.
   * @return the index of a new or already existing method type reference item.
   */
  public int newMethodType(final String methodDesc) {
    return symbolTable.addConstantMethodType(methodDesc).index;
  }

  /**
   * Adds a module reference to the constant pool of the class being build. Does nothing if the
   * constant pool already contains a similar item. <i>This method is intended for {@link Attribute}
   * sub classes, and is normally not needed by class generators or adapters.</i>
   *
   * @param moduleName name of the module.
   * @return the index of a new or already existing module reference item.
   */
  public int newModule(final String moduleName) {
    return symbolTable.addConstantModule(moduleName).index;
  }

  /**
   * Adds a package reference to the constant pool of the class being build. Does nothing if the
   * constant pool already contains a similar item. <i>This method is intended for {@link Attribute}
   * sub classes, and is normally not needed by class generators or adapters.</i>
   *
   * @param packageName name of the package in its internal form.
   * @return the index of a new or already existing module reference item.
   */
  public int newPackage(final String packageName) {
    return symbolTable.addConstantPackage(packageName).index;
  }

  /**
   * Adds a handle to the constant pool of the class being build. Does nothing if the constant pool
   * already contains a similar item. <i>This method is intended for {@link Attribute} sub classes,
   * and is normally not needed by class generators or adapters.</i>
   *
   * @param tag the kind of this handle. Must be {@link Opcodes#H_GETFIELD}, {@link
   *     Opcodes#H_GETSTATIC}, {@link Opcodes#H_PUTFIELD}, {@link Opcodes#H_PUTSTATIC}, {@link
   *     Opcodes#H_INVOKEVIRTUAL}, {@link Opcodes#H_INVOKESTATIC}, {@link Opcodes#H_INVOKESPECIAL},
   *     {@link Opcodes#H_NEWINVOKESPECIAL} or {@link Opcodes#H_INVOKEINTERFACE}.
   * @param owner the internal name of the field or method owner class.
   * @param name the name of the field or method.
   * @param desc the descriptor of the field or method.
   * @return the index of a new or already existing method type reference item.
   * @deprecated this method is superseded by {@link #newHandle(int, String, String, String,
   *     boolean)}.
   */
  @Deprecated
  public int newHandle(final int tag, final String owner, final String name, final String desc) {
    return newHandle(tag, owner, name, desc, tag == Opcodes.H_INVOKEINTERFACE);
  }

  /**
   * Adds a handle to the constant pool of the class being build. Does nothing if the constant pool
   * already contains a similar item. <i>This method is intended for {@link Attribute} sub classes,
   * and is normally not needed by class generators or adapters.</i>
   *
   * @param tag the kind of this handle. Must be {@link Opcodes#H_GETFIELD}, {@link
   *     Opcodes#H_GETSTATIC}, {@link Opcodes#H_PUTFIELD}, {@link Opcodes#H_PUTSTATIC}, {@link
   *     Opcodes#H_INVOKEVIRTUAL}, {@link Opcodes#H_INVOKESTATIC}, {@link Opcodes#H_INVOKESPECIAL},
   *     {@link Opcodes#H_NEWINVOKESPECIAL} or {@link Opcodes#H_INVOKEINTERFACE}.
   * @param owner the internal name of the field or method owner class.
   * @param name the name of the field or method.
   * @param desc the descriptor of the field or method.
   * @param itf true if the owner is an interface.
   * @return the index of a new or already existing method type reference item.
   */
  public int newHandle(
      final int tag, final String owner, final String name, final String desc, final boolean itf) {
    return symbolTable.addConstantMethodHandle(tag, owner, name, desc, itf).index;
  }

  /**
   * Adds an invokedynamic reference to the constant pool of the class being build. Does nothing if
   * the constant pool already contains a similar item. <i>This method is intended for {@link
   * Attribute} sub classes, and is normally not needed by class generators or adapters.</i>
   *
   * @param name name of the invoked method.
   * @param desc descriptor of the invoke method.
   * @param bsm the bootstrap method.
   * @param bsmArgs the bootstrap method constant arguments.
   * @return the index of a new or already existing invokedynamic reference item.
   */
  public int newInvokeDynamic(
      final String name, final String desc, final Handle bsm, final Object... bsmArgs) {
    return symbolTable.addConstantInvokeDynamic(name, desc, bsm, bsmArgs).index;
  }

  /**
   * Adds a field reference to the constant pool of the class being build. Does nothing if the
   * constant pool already contains a similar item. <i>This method is intended for {@link Attribute}
   * sub classes, and is normally not needed by class generators or adapters.</i>
   *
   * @param owner the internal name of the field's owner class.
   * @param name the field's name.
   * @param desc the field's descriptor.
   * @return the index of a new or already existing field reference item.
   */
  public int newField(final String owner, final String name, final String desc) {
    return symbolTable.addConstantFieldref(owner, name, desc).index;
  }

  /**
   * Adds a method reference to the constant pool of the class being build. Does nothing if the
   * constant pool already contains a similar item. <i>This method is intended for {@link Attribute}
   * sub classes, and is normally not needed by class generators or adapters.</i>
   *
   * @param owner the internal name of the method's owner class.
   * @param name the method's name.
   * @param desc the method's descriptor.
   * @param itf <tt>true</tt> if <tt>owner</tt> is an interface.
   * @return the index of a new or already existing method reference item.
   */
  public int newMethod(
      final String owner, final String name, final String desc, final boolean itf) {
    return symbolTable.addConstantMethodref(owner, name, desc, itf).index;
  }

  /**
   * Adds a name and type to the constant pool of the class being build. Does nothing if the
   * constant pool already contains a similar item. <i>This method is intended for {@link Attribute}
   * sub classes, and is normally not needed by class generators or adapters.</i>
   *
   * @param name a name.
   * @param desc a type descriptor.
   * @return the index of a new or already existing name and type item.
   */
  public int newNameType(final String name, final String desc) {
    return symbolTable.addConstantNameAndType(name, desc);
  }

  /**
   * Returns the common super type of the two given types. The default implementation of this method
   * <i>loads</i> the two given classes and uses the java.lang.Class methods to find the common
   * super class. It can be overridden to compute this common super type in other ways, in
   * particular without actually loading any class, or to take into account the class that is
   * currently being generated by this ClassWriter, which can of course not be loaded since it is
   * under construction.
   *
   * @param type1 the internal name of a class.
   * @param type2 the internal name of another class.
   * @return the internal name of the common super class of the two given classes.
   */
  protected String getCommonSuperClass(final String type1, final String type2) {
    Class<?> c, d;
    ClassLoader classLoader = getClass().getClassLoader();
    try {
      c = Class.forName(type1.replace('/', '.'), false, classLoader);
      d = Class.forName(type2.replace('/', '.'), false, classLoader);
    } catch (Exception e) {
      throw new RuntimeException(e.toString());
    }
    if (c.isAssignableFrom(d)) {
      return type1;
    }
    if (d.isAssignableFrom(c)) {
      return type2;
    }
    if (c.isInterface() || d.isInterface()) {
      return "java/lang/Object";
    } else {
      do {
        c = c.getSuperclass();
      } while (!c.isAssignableFrom(d));
      return c.getName().replace('.', '/');
    }
  }
}<|MERGE_RESOLUTION|>--- conflicted
+++ resolved
@@ -625,14 +625,8 @@
       size += itanns.computeAnnotationsSize("RuntimeInvisibleTypeAnnotations");
     }
     if (moduleWriter != null) {
-<<<<<<< HEAD
       attributeCount += moduleWriter.getAttributeCount();
       size += moduleWriter.computeAttributesSize();
-=======
-      attributeCount += 1 + moduleWriter.attributeCount;
-      size += 6 + moduleWriter.size + moduleWriter.attributesSize;
-      symbolTable.addConstantUtf8("Module");
->>>>>>> 7e7842b5
     }
     if (attrs != null) {
       attributeCount += attrs.getAttributeCount();
@@ -679,11 +673,6 @@
       out.putByteArray(sourceDebug.data, 0, len);
     }
     if (moduleWriter != null) {
-<<<<<<< HEAD
-=======
-      out.putShort(symbolTable.addConstantUtf8("Module"));
-      moduleWriter.put(out);
->>>>>>> 7e7842b5
       moduleWriter.putAttributes(out);
     }
     if (enclosingMethodOwner != 0) {
