--- conflicted
+++ resolved
@@ -38,13 +38,8 @@
 import java.util.Properties;
 import java.util.Set;
 import java.util.StringTokenizer;
-<<<<<<< HEAD
-import org.junit.Before;
-import org.junit.Test;
-=======
 import org.junit.jupiter.api.BeforeEach;
 import org.junit.jupiter.api.Test;
->>>>>>> 1c31598d
 
 /**
  * ClassWriter unit tests for COMPUTE_MAXS option with JSR instructions.
@@ -222,13 +217,8 @@
         value.add("N" + e.successor.getOffset());
         e = e.nextEdge;
       }
-<<<<<<< HEAD
       actual.put(key, value);
       l = l.successor;
-=======
-    } catch (IllegalAccessException e) {
-      fail(e.getMessage());
->>>>>>> 1c31598d
     }
 
     assertEquals(expected, actual);
