--- conflicted
+++ resolved
@@ -34,11 +34,7 @@
 
 import java.io.IOException;
 import java.io.InputStream;
-<<<<<<< HEAD
-import org.junit.Test;
-=======
 import org.junit.jupiter.api.Test;
->>>>>>> 1c31598d
 
 /**
  * ClassReader unit tests.
