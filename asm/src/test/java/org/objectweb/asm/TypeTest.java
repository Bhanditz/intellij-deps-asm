// ASM: a very small and fast Java bytecode manipulation framework
// Copyright (c) 2000-2011 INRIA, France Telecom
// All rights reserved.
//
// Redistribution and use in source and binary forms, with or without
// modification, are permitted provided that the following conditions
// are met:
// 1. Redistributions of source code must retain the above copyright
//    notice, this list of conditions and the following disclaimer.
// 2. Redistributions in binary form must reproduce the above copyright
//    notice, this list of conditions and the following disclaimer in the
//    documentation and/or other materials provided with the distribution.
// 3. Neither the name of the copyright holders nor the names of its
//    contributors may be used to endorse or promote products derived from
//    this software without specific prior written permission.
//
// THIS SOFTWARE IS PROVIDED BY THE COPYRIGHT HOLDERS AND CONTRIBUTORS "AS IS"
// AND ANY EXPRESS OR IMPLIED WARRANTIES, INCLUDING, BUT NOT LIMITED TO, THE
// IMPLIED WARRANTIES OF MERCHANTABILITY AND FITNESS FOR A PARTICULAR PURPOSE
// ARE DISCLAIMED. IN NO EVENT SHALL THE COPYRIGHT OWNER OR CONTRIBUTORS BE
// LIABLE FOR ANY DIRECT, INDIRECT, INCIDENTAL, SPECIAL, EXEMPLARY, OR
// CONSEQUENTIAL DAMAGES (INCLUDING, BUT NOT LIMITED TO, PROCUREMENT OF
// SUBSTITUTE GOODS OR SERVICES; LOSS OF USE, DATA, OR PROFITS; OR BUSINESS
// INTERRUPTION) HOWEVER CAUSED AND ON ANY THEORY OF LIABILITY, WHETHER IN
// CONTRACT, STRICT LIABILITY, OR TORT (INCLUDING NEGLIGENCE OR OTHERWISE)
// ARISING IN ANY WAY OUT OF THE USE OF THIS SOFTWARE, EVEN IF ADVISED OF
// THE POSSIBILITY OF SUCH DAMAGE.
package org.objectweb.asm;

import static org.junit.jupiter.api.Assertions.assertEquals;
import static org.junit.jupiter.api.Assertions.assertTrue;

import java.lang.reflect.Method;
import java.util.Arrays;
<<<<<<< HEAD
import org.junit.Test;
=======
import org.junit.jupiter.api.Test;
>>>>>>> 1c31598d

/**
 * Type tests.
 *
 * @author Eric Bruneton
 */
public class TypeTest implements Opcodes {

  /** Tests that {@link Type.getType(Class)} returns correct values for primitive types. */
  @Test
  public void testGetTypeForPrimitiveTypes() {
    assertEquals(Type.INT_TYPE, Type.getType(Integer.TYPE));
    assertEquals(Type.VOID_TYPE, Type.getType(Void.TYPE));
    assertEquals(Type.BOOLEAN_TYPE, Type.getType(Boolean.TYPE));
    assertEquals(Type.BYTE_TYPE, Type.getType(Byte.TYPE));
    assertEquals(Type.CHAR_TYPE, Type.getType(Character.TYPE));
    assertEquals(Type.SHORT_TYPE, Type.getType(Short.TYPE));
    assertEquals(Type.DOUBLE_TYPE, Type.getType(Double.TYPE));
    assertEquals(Type.FLOAT_TYPE, Type.getType(Float.TYPE));
    assertEquals(Type.LONG_TYPE, Type.getType(Long.TYPE));
  }

  /**
   * Tests that {@link Type.getInternalName()} and {@link Type.getInternalName(Class)} return
   * correct values.
   */
  @Test
  public void testGetInternalName() {
    String expectedInternalName = "org/objectweb/asm/TypeTest";
    assertEquals(expectedInternalName, Type.getType(TypeTest.class).getInternalName());
    assertEquals(expectedInternalName, Type.getInternalName(TypeTest.class));
  }

  /**
   * Tests that {@link Type.getConstructorDescriptor(Class)} returns correct values.
   *
   * @throws SecurityException
   * @throws NoSuchMethodException
   */
  @Test
  public void testGetConstructorDescriptor() throws NoSuchMethodException, SecurityException {
    String constructorDescriptor =
        Type.getConstructorDescriptor(
            ClassReader.class.getConstructor(byte[].class, int.class, int.class));
    assertEquals("([BII)V", constructorDescriptor);
  }

  /**
   * Tests that {@link Type.getMethodDescriptor(Method)} returns correct values.
   *
   * @throws SecurityException
   * @throws NoSuchMethodException
   */
  @Test
  public void testGetMethodDescriptor() throws NoSuchMethodException, SecurityException {
    Method method = Arrays.class.getMethod("binarySearch", byte[].class, byte.class);
    Type[] argumentTypes = Type.getArgumentTypes(method);
    for (int i = 0; i < argumentTypes.length; ++i) {
      assertEquals(Type.getType(method.getParameterTypes()[i]), argumentTypes[i]);
    }
    Type returnType = Type.getReturnType(method);
    assertEquals(Type.getType(method.getReturnType()), returnType);
    assertEquals("([BB)I", Type.getMethodDescriptor(returnType, argumentTypes));
    assertEquals("([BB)I", Type.getMethodDescriptor(method));
  }

  /** Tests that {@link Type.getOpcode(int)} returns correct values. */
  @Test
  public void testGetOpcode() {
    Type objectType = Type.getType("Ljava/lang/Object;");
    assertEquals(BALOAD, Type.BOOLEAN_TYPE.getOpcode(IALOAD));
    assertEquals(BALOAD, Type.BYTE_TYPE.getOpcode(IALOAD));
    assertEquals(CALOAD, Type.CHAR_TYPE.getOpcode(IALOAD));
    assertEquals(SALOAD, Type.SHORT_TYPE.getOpcode(IALOAD));
    assertEquals(IALOAD, Type.INT_TYPE.getOpcode(IALOAD));
    assertEquals(FALOAD, Type.FLOAT_TYPE.getOpcode(IALOAD));
    assertEquals(LALOAD, Type.LONG_TYPE.getOpcode(IALOAD));
    assertEquals(DALOAD, Type.DOUBLE_TYPE.getOpcode(IALOAD));
    assertEquals(AALOAD, objectType.getOpcode(IALOAD));
    assertEquals(IADD, Type.BOOLEAN_TYPE.getOpcode(IADD));
    assertEquals(IADD, Type.BYTE_TYPE.getOpcode(IADD));
    assertEquals(IADD, Type.CHAR_TYPE.getOpcode(IADD));
    assertEquals(IADD, Type.SHORT_TYPE.getOpcode(IADD));
    assertEquals(IADD, Type.INT_TYPE.getOpcode(IADD));
    assertEquals(FADD, Type.FLOAT_TYPE.getOpcode(IADD));
    assertEquals(LADD, Type.LONG_TYPE.getOpcode(IADD));
    assertEquals(DADD, Type.DOUBLE_TYPE.getOpcode(IADD));
  }

  /** Tests that {@link Type.hashCode()} returns correct values. */
  @Test
  public void testHashcode() {
    assertTrue(Type.getType("Ljava/lang/Object;").hashCode() != 0);
  }

  /** Tests that {@link Type.getObjectType(String)} returns correct values. */
  @Test
  public void testGetObjectType() throws Exception {
    Type objectType = Type.getObjectType("java/lang/Object");
    assertEquals(Type.OBJECT, objectType.getSort());
    assertEquals("java.lang.Object", objectType.getClassName());
    assertEquals("Ljava/lang/Object;", objectType.getDescriptor());
    assertEquals(Type.getType("Ljava/lang/Object;"), objectType);
  }
}<|MERGE_RESOLUTION|>--- conflicted
+++ resolved
@@ -32,11 +32,7 @@
 
 import java.lang.reflect.Method;
 import java.util.Arrays;
-<<<<<<< HEAD
-import org.junit.Test;
-=======
 import org.junit.jupiter.api.Test;
->>>>>>> 1c31598d
 
 /**
  * Type tests.
