// ASM: a very small and fast Java bytecode manipulation framework
// Copyright (c) 2000-2011 INRIA, France Telecom
// All rights reserved.
//
// Redistribution and use in source and binary forms, with or without
// modification, are permitted provided that the following conditions
// are met:
// 1. Redistributions of source code must retain the above copyright
//    notice, this list of conditions and the following disclaimer.
// 2. Redistributions in binary form must reproduce the above copyright
//    notice, this list of conditions and the following disclaimer in the
//    documentation and/or other materials provided with the distribution.
// 3. Neither the name of the copyright holders nor the names of its
//    contributors may be used to endorse or promote products derived from
//    this software without specific prior written permission.
//
// THIS SOFTWARE IS PROVIDED BY THE COPYRIGHT HOLDERS AND CONTRIBUTORS "AS IS"
// AND ANY EXPRESS OR IMPLIED WARRANTIES, INCLUDING, BUT NOT LIMITED TO, THE
// IMPLIED WARRANTIES OF MERCHANTABILITY AND FITNESS FOR A PARTICULAR PURPOSE
// ARE DISCLAIMED. IN NO EVENT SHALL THE COPYRIGHT OWNER OR CONTRIBUTORS BE
// LIABLE FOR ANY DIRECT, INDIRECT, INCIDENTAL, SPECIAL, EXEMPLARY, OR
// CONSEQUENTIAL DAMAGES (INCLUDING, BUT NOT LIMITED TO, PROCUREMENT OF
// SUBSTITUTE GOODS OR SERVICES; LOSS OF USE, DATA, OR PROFITS; OR BUSINESS
// INTERRUPTION) HOWEVER CAUSED AND ON ANY THEORY OF LIABILITY, WHETHER IN
// CONTRACT, STRICT LIABILITY, OR TORT (INCLUDING NEGLIGENCE OR OTHERWISE)
// ARISING IN ANY WAY OUT OF THE USE OF THIS SOFTWARE, EVEN IF ADVISED OF
// THE POSSIBILITY OF SUCH DAMAGE.

buildscript {
  repositories { mavenCentral() }
  dependencies { classpath 'org.junit.platform:junit-platform-gradle-plugin:1.0.1' }
}

plugins { id 'biz.aQute.bnd.builder' version '3.3.0' apply false }
plugins { id 'com.github.sherter.google-java-format' version '0.6' apply false }
plugins { id 'me.champeau.gradle.jmh' version '0.4.4' apply false }
plugins { id 'org.sonarqube' version '2.6' apply false }

description = 'ASM, a very small and fast Java bytecode manipulation framework'

subprojects {
  repositories { mavenCentral() }
  apply plugin: 'java'
  apply plugin: 'org.junit.platform.gradle.plugin'
  junitPlatform { filters { engines { 'junit-jupiter' } } }
  group = 'org.ow2.asm'
  version = 6.1
  sourceCompatibility = '1.6'
  targetCompatibility = '1.6'
  ext.provides = []  // The provided java packages, e.g. ['org.objectweb.asm']
  ext.requires = []  // The required Gradle projects, e.g. [':asm-test']
  ext.depends = []   // The external dependencies, e.g. ['junit:junit:4.12']
  ext.runWith = []   // The command line to run this project, if applicable.
  ext.minCodeCoverage = 0.95 // The minimum code coverage fraction.
}

// -----------------------------------------------------------------------------
// Project descriptions
// -----------------------------------------------------------------------------

project(':asm') {
  description = parent.description
  provides = ['org.objectweb.asm', 'org.objectweb.asm.signature']
}

project(':asm-analysis') {
  description = "Static code analysis API of ${parent.description}"
  provides = ['org.objectweb.asm.tree.analysis']
  requires = [':asm-tree']
}

project(':asm-commons') {
  description = "Usefull class adapters based on ${parent.description}"
  provides = ['org.objectweb.asm.commons']
  requires = [':asm', ':asm-tree', ':asm-analysis']
  dependencies { testCompile project(':asm-util') }
  minCodeCoverage = 0.5  // TODO: improve the code coverage of this project.
}

project(':asm-test') {
  description = "Utilities for testing ${parent.description}"
  provides = ['org.objectweb.asm.test']
  depends = ['org.junit.jupiter:junit-jupiter-api:5.0.1',
      'org.junit.jupiter:junit-jupiter-params:5.0.1']
  sourceCompatibility = '1.8'
  targetCompatibility = '1.8'
}

project(':asm-tree') {
  description = "Tree API of ${parent.description}"
  provides = ['org.objectweb.asm.tree']
  requires = [':asm']
}

project(':asm-util') {
  description = "Utilities for ${parent.description}"
  provides = ['org.objectweb.asm.util']
  requires = [':asm', ':asm-tree', ':asm-analysis']
  dependencies { testCompile 'org.codehaus.janino:janino:3.0.7' }
}

project(':asm-xml') {
  description = "XML API of ${parent.description}"
  provides = ['org.objectweb.asm.xml']
  requires = [':asm', ':asm-util']
  minCodeCoverage = 0.8
}

project(':benchmarks') {
  description = "Benchmarks for ${parent.description}"
}

project(':benchmarks:classes') {
  description = "A set of .class files to benchmark ${parent.description}"
  if (JavaVersion.current().isJava9Compatible()) { 
    task classes(overwrite: true) {
      file("${System.env.JAVA_HOME}/jmods").eachFile() { f ->
        task "${f.name}" (type: Exec) {
          inputs.file(f)
          outputs.file("${sourceSets.main.output.classesDirs.asPath}/${f.name}")
          executable "${System.env.JAVA_HOME}/bin/jmod"
          args 'extract', '--dir', outputs.getFiles()[0], f
        }
        classes.dependsOn f.name
      }
    }
  } else {
    task classes(type: Copy, overwrite: true) {
      from zipTree("${System.env.JAVA_HOME}/jre/lib/rt.jar")
      into sourceSets.main.output.classesDirs.asPath
    }
  }
}

project(':benchmarks:memory') {
  description = "Memory benchmark for ${rootProject.description}"
<<<<<<< HEAD
  requires = [':asm', ':asm-tree']
  runWith = ['org.objectweb.asm.ASMMemTest', 
      project(':benchmarks:classes').sourceSets.main.output.classesDirs.asPath]
  afterEvaluate {
    run.dependsOn project(':benchmarks:classes').classes
=======
  apply plugin: 'me.champeau.gradle.jmh'
  dependencies { jmh project(':asm'), project(':asm-tree') }
  ['4.0', '5.0.1', '6.0'].each { version ->
    configurations.create("asm${version}")
    dependencies.add("asm${version}", "org.ow2.asm:asm:${version}@jar")
    dependencies.add("asm${version}", "org.ow2.asm:asm-tree:${version}@jar")
    task "asm${version}"(type: Copy) {
      from configurations."asm${version}".collect { zipTree(it) }
      into "${buildDir}/asm${version}"
    }
    classes.dependsOn "asm${version}"
  }
  jmh { 
    fork = 1; warmupIterations = 5; iterations = 5; 
    profilers = ['org.objectweb.asm.benchmarks.MemoryProfiler'] 
>>>>>>> 215c6c7a
  }
}

project(':benchmarks:read-write') {
  description = "Read-Write benchmark for ${rootProject.description}"
  apply plugin: 'me.champeau.gradle.jmh'
  dependencies { jmh project(':asm'), project(':asm-tree') }
  depends = [
    'net.sourceforge.serp:serp:1.15.1',
    'org.apache.bcel:bcel:6.0',
    'org.aspectj:aspectjweaver:1.8.10',
    'org.javassist:javassist:3.21.0-GA'
  ]
  ['4.0', '5.0.1', '6.0'].each { version ->
    configurations.create("asm${version}")
    dependencies.add("asm${version}", "org.ow2.asm:asm:${version}@jar")
    dependencies.add("asm${version}", "org.ow2.asm:asm-tree:${version}@jar")
    task "asm${version}"(type: Copy) {
      from configurations."asm${version}".collect { zipTree(it) }
      into "${buildDir}/asm${version}"
    }
    classes.dependsOn "asm${version}"
  }
  jmh { fork = 1; warmupIterations = 5; iterations = 20 }
}

project(':benchmarks:write') {
  description = "Write benchmark for ${rootProject.description}"
  apply plugin: 'me.champeau.gradle.jmh'
  sourceCompatibility = '1.8'
  targetCompatibility = '1.8'
  ['4', '5', '6'].each { version -> 
    configurations.create("asm${version}")
    dependencies.add("asm${version}", "org.ow2.asm:asm:${version}.0@jar")
    task "asm${version}"(type: Copy) {
      from configurations."asm${version}".collect { zipTree(it) }
      into "${buildDir}/asm${version}"
    }
    classes.dependsOn "asm${version}"
  }
  classes.dependsOn project(':asm').classes
  dependencies { 
    compile files('libs/csg-bytecode-1.0.0.jar', 'libs/jclasslib.jar') 
    jmhCompileOnly project(':asm')
  }
  depends = [
    'kawa:kawa:1.7',
    'net.sf.jiapi:jiapi-reflect:0.5.2',
    'org.apache.bcel:bcel:6.0',
    'org.aspectj:aspectjweaver:1.8.10',
    'org.cojen:cojen:2.2.5',
    'org.mozilla:rhino:1.7.7.1'
  ]
  jmh { fork = 1; warmupIterations = 5; iterations = 20 }
}

project(':tools') {
  description = "Tools used to build ${parent.description}"
}

project(':tools:bnd-module-plugin') {
  description = "bnd plugin to build moduleinfo with ${rootProject.description}"
  // TODO: this compiles asm twice (here and in :asm), find a way to avoid this.
  sourceSets.main.java.srcDirs += project(':asm').sourceSets.main.java.srcDirs
  depends = ['biz.aQute.bnd:biz.aQute.bnd:3.4.0']
}

project(':tools:retrofitter') {
  description = "JDK 1.5 class retrofitter based on ${rootProject.description}"
  // TODO: this compiles asm thrice (here, above and in :asm).
  sourceSets.main.java.srcDirs += project(':asm').sourceSets.main.java.srcDirs
}

// -----------------------------------------------------------------------------
// Project tasks creation and configuration
// -----------------------------------------------------------------------------

// All projects use Java 1.5 and are tested with :asm-test and JUnit.
subprojects {
  apply plugin: 'com.github.sherter.google-java-format'
  googleJavaFormat.toolVersion = '1.4'
  compileTestJava {
    sourceCompatibility = '1.8'
    targetCompatibility = '1.8'
  }
  dependencies {
    requires.each { projectName -> compile project(projectName) }
    depends.each { artifactName -> compile artifactName }
    testCompile 'org.junit.jupiter:junit-jupiter-api:5.0.1', 
        'org.junit.jupiter:junit-jupiter-params:5.0.1', project(':asm-test')
    // Workaround for https://github.com/junit-team/junit5-samples/issues/45
    testCompileOnly 'org.apiguardian:apiguardian-api:1.0.0'
  	testRuntime 'org.junit.jupiter:junit-jupiter-engine:5.0.1'
  }
}

// Add a run task to all the projects having a non-empty 'runWidth' property.
configure(subprojects.findAll { it.runWith }) {
  task run(type: JavaExec) {
    classpath sourceSets.main.runtimeClasspath
    main runWith[0]
    args runWith.drop(1)
  }
}

// Configures the projects with a non-empty 'provides' property. These are the
// ones which are published in Maven. They must be checked for code coverage and
// backward compatibility, retrofited to Java 1.5, packaged with biz.aQute.bnd
// and uploaded to Maven with a POM, sources and Javadoc.
configure(subprojects.findAll { it.provides }) {
  // Code coverage configuration (JUnit5 is not yet supported by default, we 
  // need to override the default tasks to make this work).
  apply plugin: 'jacoco'
  afterEvaluate {
    jacoco { applyTo junitPlatformTest }
    task jacocoTestReport(type: JacocoReport, overwrite: true) {
      executionData junitPlatformTest
      sourceSets sourceSets.main
      sourceDirectories = files(project.sourceSets.main.allSource.srcDirs)
      classDirectories = files(project.sourceSets.main.output.collect {
        fileTree(dir: it, include: 'org/objectweb/asm/**')
      })
    }
    task jacocoTestCoverageVerification(
        type: JacocoCoverageVerification, overwrite: true) {
      executionData junitPlatformTest
      sourceSets sourceSets.main
      sourceDirectories = files(project.sourceSets.main.allSource.srcDirs)
      classDirectories = files(project.sourceSets.main.output.collect {
        fileTree(dir: it, include: 'org/objectweb/asm/**')
      })
      violationRules.rule {
        limit {
          counter = 'INSTRUCTION'
          minimum = minCodeCoverage
        }
      }
    }
  }

  // Retrofit the code to Java 1.5, in-place, in compileJava.doLast.
  if (name != 'asm-test') {
    task retrofit(type: JavaExec) {
      classpath project(':tools:retrofitter').sourceSets.main.runtimeClasspath
      main 'org.objectweb.asm.tools.Retrofitter'
      args sourceSets.main.output.classesDirs
    }
    compileJava.dependsOn ':tools:retrofitter:classes'
    compileJava.doLast { tasks.retrofit.execute() }
  }

  // Create one backward compatibility checking task for each 'sigtest-*' file
  // in test/resources, and make the 'check' task depend on all these tasks.
  if (file('src/test/resources/').exists()) {
    configurations { sigtest }
    dependencies { sigtest 'org.netbeans.tools:sigtest-maven-plugin:1.0' }
    file('src/test/resources/').eachFileMatch(~/sigtest-.*/) { f ->
      task "${f.name}" (type: JavaExec, dependsOn: 'classes') {
        inputs.files(f, sourceSets.main.java)
        outputs.file("${buildDir}/${f.name}")
        classpath configurations.sigtest
        main 'com.sun.tdk.signaturetest.Main'
        args 'Test', '-ApiVersion', version, '-Backward', '-Static', '-Mode',
            'bin', '-Classpath', "${System.env.JAVA_HOME}/jre/lib/rt.jar:" +
            sourceSets.main.output.classesDirs.asPath, '-FileName', f,
            '-Out', outputs.getFiles()[0], '-Package'
        args provides
        // The exit value is not 0 in case of success, but 95...
        ignoreExitValue true
        doLast {
          if (!outputs.getFiles()[0].readLines().find {it =~ /STATUS:Passed/}) {
            throw new GradleException('Sigtest FAILED')
          }
        }
      }
      check.dependsOn f.name
    }
  }

  // Apply the biz.aQute.bnd plugin to package the project as an OSGi bundle, 
  // with a custom plugin to generate and include a module-info class. Exclude
  // the asm-test project (the DefaultPackage class prevents it from being a
  // proper bundle).
  if (name != 'asm-test') {
    apply plugin: 'biz.aQute.bnd.builder'
    jar.dependsOn ':tools:bnd-module-plugin:jar'
    jar.manifest.attributes(
      '-classpath': sourceSets.main.output.classesDirs.asPath,
      '-plugin': 'org.objectweb.asm.tools.ModuleInfoBndPlugin;',
      '-pluginpath': 
          project(':tools:bnd-module-plugin').jar.outputs.files.singleFile,
      '-removeheaders': 'Bnd-LastModified,Build-By,Created-By,Include-Resource,\
          Require-Capability,Tool',
      'Bundle-DocURL': 'http://asm.ow2.org',
      'Bundle-RequiredExecutionEnvironment': 'J2SE-1.5',
      'Bundle-SymbolicName': provides[0],
      'Export-Package': provides.collect{"${it};version=${version}"}.join(','),
      'Implementation-Title': project.description,
      'Module-Requires': 
          requires
              .collect{"${project(it).provides[0]};transitive=true"}
              .join(',')
    )
  }

  // Apply the SonarQube plugin to monitor the code quality of the project.
  // Use with 'gradlew sonarqube -Dsonar.host.url=https://sonarqube.ow2.org'.
  apply plugin: 'org.sonarqube'
  sonarqube {
    properties {
      property 'sonar.jacoco.reportPaths',
          "${project.buildDir}/jacoco/junitPlatformTest.exec"
    }
  }

  // Add a task to generate a private javadoc and add it as a dependency of the
  // 'check' task.
  task privateJavadoc(type: Javadoc) {    
    source = sourceSets.main.allJava
    classpath = configurations.compile
    destinationDir = file("${javadoc.destinationDir}-private")
    options.memberLevel = JavadocMemberLevel.PRIVATE
  }
  check.dependsOn privateJavadoc

  // Add tasks to generate the Javadoc and a source jar, to be uploaded to Maven
  // together with the main jar (containing the compiled code).
  task javadocJar(type: Jar, dependsOn: 'javadoc') {
    from javadoc.destinationDir
    classifier 'javadoc'
  }
  task sourcesJar(type: Jar, dependsOn: 'classes') {
    from sourceSets.main.allSource
    classifier 'sources'
  }
  artifacts {
    archives javadocJar
    archives sourcesJar
  }

  // Add an uploadArchives task, provided by the maven plugin, to generate the
  // project POM and to upload it, with the classes, sources and Javadoc jars.
  apply plugin: 'maven'
  uploadArchives.repositories.mavenDeployer {
    // TODO: replace this with the OW2 Nexus repository.
    repository url: 'file://localhost/tmp/myRepo/'
    pom.project {
      parent {
        artifactId 'ow2'
        groupId 'org.ow2'
        version '1.5'
      }

      name jar.baseName
      description project.description
      packaging 'jar'
      inceptionYear '2000'
      licenses {
        license {
          name 'BSD'
          url 'http://asm.ow2.org/license.html'
        }
      }

      url 'http://asm.ow2.org/'
      mailingLists {
        mailingList {
          name 'ASM Users List'
          subscribe 'https://mail.ow2.org/wws/subscribe/asm'
          post 'asm@objectweb.org'
          archive 'https://mail.ow2.org/wws/arc/asm/'
        }
        mailingList {
          name 'ASM Team List'
          subscribe 'https://mail.ow2.org/wws/subscribe/asm-team'
          post 'asm-team@objectweb.org'
          archive 'https://mail.ow2.org/wws/arc/asm-team/'
        }
      }
      issueManagement {
        url 'https://gitlab.ow2.org/asm/asm/issues'
      }
      scm {
        connection 'scm:git:https://gitlab.ow2.org/asm/asm/'
        developerConnection 'scm:git:https://gitlab.ow2.org/asm/asm/'
        url 'https://gitlab.ow2.org/asm/asm/'
      }

      developers {
        developer {
          name 'Eric Bruneton'
          id 'ebruneton'
          email 'ebruneton@free.fr'
          roles {
            role 'Creator'
            role 'Java Developer'
          }
        }
        developer {
          name 'Eugene Kuleshov'
          id 'eu'
          email 'eu@javatx.org'
          roles {
            role 'Java Developer'
          }
        }
        developer {
          name 'Remi Forax'
          id 'forax'
          email 'forax@univ-mlv.fr'
          roles {
            role 'Java Developer'
          }
        }
      }
      organization {
        name 'OW2'
        url 'http://www.ow2.org/'
      }
    }
  }
}
<|MERGE_RESOLUTION|>--- conflicted
+++ resolved
@@ -50,7 +50,6 @@
   ext.provides = []  // The provided java packages, e.g. ['org.objectweb.asm']
   ext.requires = []  // The required Gradle projects, e.g. [':asm-test']
   ext.depends = []   // The external dependencies, e.g. ['junit:junit:4.12']
-  ext.runWith = []   // The command line to run this project, if applicable.
   ext.minCodeCoverage = 0.95 // The minimum code coverage fraction.
 }
 
@@ -110,37 +109,8 @@
   description = "Benchmarks for ${parent.description}"
 }
 
-project(':benchmarks:classes') {
-  description = "A set of .class files to benchmark ${parent.description}"
-  if (JavaVersion.current().isJava9Compatible()) { 
-    task classes(overwrite: true) {
-      file("${System.env.JAVA_HOME}/jmods").eachFile() { f ->
-        task "${f.name}" (type: Exec) {
-          inputs.file(f)
-          outputs.file("${sourceSets.main.output.classesDirs.asPath}/${f.name}")
-          executable "${System.env.JAVA_HOME}/bin/jmod"
-          args 'extract', '--dir', outputs.getFiles()[0], f
-        }
-        classes.dependsOn f.name
-      }
-    }
-  } else {
-    task classes(type: Copy, overwrite: true) {
-      from zipTree("${System.env.JAVA_HOME}/jre/lib/rt.jar")
-      into sourceSets.main.output.classesDirs.asPath
-    }
-  }
-}
-
 project(':benchmarks:memory') {
   description = "Memory benchmark for ${rootProject.description}"
-<<<<<<< HEAD
-  requires = [':asm', ':asm-tree']
-  runWith = ['org.objectweb.asm.ASMMemTest', 
-      project(':benchmarks:classes').sourceSets.main.output.classesDirs.asPath]
-  afterEvaluate {
-    run.dependsOn project(':benchmarks:classes').classes
-=======
   apply plugin: 'me.champeau.gradle.jmh'
   dependencies { jmh project(':asm'), project(':asm-tree') }
   ['4.0', '5.0.1', '6.0'].each { version ->
@@ -156,7 +126,6 @@
   jmh { 
     fork = 1; warmupIterations = 5; iterations = 5; 
     profilers = ['org.objectweb.asm.benchmarks.MemoryProfiler'] 
->>>>>>> 215c6c7a
   }
 }
 
@@ -250,15 +219,6 @@
     // Workaround for https://github.com/junit-team/junit5-samples/issues/45
     testCompileOnly 'org.apiguardian:apiguardian-api:1.0.0'
   	testRuntime 'org.junit.jupiter:junit-jupiter-engine:5.0.1'
-  }
-}
-
-// Add a run task to all the projects having a non-empty 'runWidth' property.
-configure(subprojects.findAll { it.runWith }) {
-  task run(type: JavaExec) {
-    classpath sourceSets.main.runtimeClasspath
-    main runWith[0]
-    args runWith.drop(1)
   }
 }
 
