--- conflicted
+++ resolved
@@ -152,13 +152,6 @@
     'org.aspectj:aspectjweaver:1.8.10',
     'org.javassist:javassist:3.21.0-GA'
   ]
-<<<<<<< HEAD
-  runWith = ['org.objectweb.asm.ALLPerfTest', 
-      project(':benchmarks:classes').sourceSets.main.output.classesDirs.asPath]
-  afterEvaluate {
-    run.dependsOn project(':benchmarks:classes').classes
-  }
-=======
   ['4.0', '5.0.1', '6.0'].each { version ->
     configurations.create("asm${version}")
     dependencies.add("asm${version}", "org.ow2.asm:asm:${version}@jar")
@@ -170,7 +163,6 @@
     classes.dependsOn "asm${version}"
   }
   jmh { fork = 1; warmupIterations = 5; iterations = 20 }
->>>>>>> 2beda1e3
 }
 
 project(':benchmarks:write') {
