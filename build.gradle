// ASM: a very small and fast Java bytecode manipulation framework
// Copyright (c) 2000-2011 INRIA, France Telecom
// All rights reserved.
//
// Redistribution and use in source and binary forms, with or without
// modification, are permitted provided that the following conditions
// are met:
// 1. Redistributions of source code must retain the above copyright
//    notice, this list of conditions and the following disclaimer.
// 2. Redistributions in binary form must reproduce the above copyright
//    notice, this list of conditions and the following disclaimer in the
//    documentation and/or other materials provided with the distribution.
// 3. Neither the name of the copyright holders nor the names of its
//    contributors may be used to endorse or promote products derived from
//    this software without specific prior written permission.
//
// THIS SOFTWARE IS PROVIDED BY THE COPYRIGHT HOLDERS AND CONTRIBUTORS "AS IS"
// AND ANY EXPRESS OR IMPLIED WARRANTIES, INCLUDING, BUT NOT LIMITED TO, THE
// IMPLIED WARRANTIES OF MERCHANTABILITY AND FITNESS FOR A PARTICULAR PURPOSE
// ARE DISCLAIMED. IN NO EVENT SHALL THE COPYRIGHT OWNER OR CONTRIBUTORS BE
// LIABLE FOR ANY DIRECT, INDIRECT, INCIDENTAL, SPECIAL, EXEMPLARY, OR
// CONSEQUENTIAL DAMAGES (INCLUDING, BUT NOT LIMITED TO, PROCUREMENT OF
// SUBSTITUTE GOODS OR SERVICES; LOSS OF USE, DATA, OR PROFITS; OR BUSINESS
// INTERRUPTION) HOWEVER CAUSED AND ON ANY THEORY OF LIABILITY, WHETHER IN
// CONTRACT, STRICT LIABILITY, OR TORT (INCLUDING NEGLIGENCE OR OTHERWISE)
// ARISING IN ANY WAY OUT OF THE USE OF THIS SOFTWARE, EVEN IF ADVISED OF
// THE POSSIBILITY OF SUCH DAMAGE.

buildscript {
	repositories { mavenCentral() }
	dependencies { classpath 'org.junit.platform:junit-platform-gradle-plugin:1.0.1' }
}

plugins { id 'biz.aQute.bnd.builder' version '3.3.0' apply false }
plugins { id 'com.github.sherter.google-java-format' version '0.6' apply false }

description = 'ASM, a very small and fast Java bytecode manipulation framework'

subprojects {
  repositories { mavenCentral() }
  apply plugin: 'java'
  apply plugin: 'org.junit.platform.gradle.plugin'
  junitPlatform { filters { engines { 'junit-jupiter' } } }
  group = 'org.ow2.asm'
  version = 6.1
  sourceCompatibility = '1.5'
  targetCompatibility = '1.5'
  ext.provides = []  // The provided java packages, e.g. ['org.objectweb.asm']
  ext.requires = []  // The required Gradle projects, e.g. [':asm-test']
  ext.depends = []   // The external dependencies, e.g. ['junit:junit:4.12']
  ext.runWith = []   // The command line to run this project, if applicable.
  ext.coverage = 0.9 // The minimum code fraction that must be covered by tests.
}

// -----------------------------------------------------------------------------
// Project descriptions
// -----------------------------------------------------------------------------

project(':asm') {
  description = parent.description
  provides = ['org.objectweb.asm', 'org.objectweb.asm.signature']
}

project(':asm-analysis') {
  description = "Static code analysis API of ${parent.description}"
  provides = ['org.objectweb.asm.tree.analysis']
  requires = [':asm-tree']
}

project(':asm-commons') {
  description = "Usefull class adapters based on ${parent.description}"
  provides = ['org.objectweb.asm.commons']
  requires = [':asm', ':asm-tree', ':asm-analysis']
  dependencies { testCompile project(':asm-util') }
  coverage = 0.5  // TODO: improve the code coverage of this project.
}

project(':asm-test') {
  description = "Utilities for testing ${parent.description}"
  provides = ['org.objectweb.asm.test']
  depends = ['org.junit.jupiter:junit-jupiter-api:5.0.1',
      'org.junit.jupiter:junit-jupiter-params:5.0.1']
  sourceCompatibility = '1.8'
  targetCompatibility = '1.8'
}

project(':asm-tree') {
  description = "Tree API of ${parent.description}"
  provides = ['org.objectweb.asm.tree']
  requires = [':asm']
}

project(':asm-util') {
  description = "Utilities for ${parent.description}"
  provides = ['org.objectweb.asm.util']
  requires = [':asm', ':asm-tree', ':asm-analysis']
  dependencies { testCompile 'org.codehaus.janino:janino:3.0.7' }
}

project(':asm-xml') {
  description = "XML API of ${parent.description}"
  provides = ['org.objectweb.asm.xml']
  requires = [':asm', ':asm-util']
  coverage = 0.8
}

project(':benchmarks') {
  description = "Benchmarks for ${parent.description}"
}

project(':benchmarks:memory') {
  description = "Memory benchmark for ${rootProject.description}"
  requires = [':asm', ':asm-tree']
  runWith = ['org.objectweb.asm.ASMMemTest', 
      "${System.env.JAVA_HOME}/jre/lib/rt.jar", '2000']
}

project(':benchmarks:read-write') {
  description = "Read-Write benchmark for ${rootProject.description}"
  requires = [':asm', ':asm-analysis', ':asm-commons', ':asm-tree']
  depends = [
    'net.sourceforge.serp:serp:1.15.1',
    'org.apache.bcel:bcel:6.0',
    'org.aspectj:aspectjweaver:1.8.10',
    'org.javassist:javassist:3.21.0-GA'
  ]
  runWith = ['org.objectweb.asm.ALLPerfTest']
}

project(':benchmarks:write') {
  description = "Write benchmark for ${rootProject.description}"
  requires = [':asm']
  dependencies { 
    compile files('libs/csg-bytecode-1.0.0.jar', 'libs/jclasslib.jar') 
  }
  depends = [
    'kawa:kawa:1.7',
    'net.sf.jiapi:jiapi-reflect:0.5.2',
    'net.sourceforge.serp:serp:1.15.1',
    'org.apache.bcel:bcel:6.0',
    'org.aspectj:aspectjweaver:1.8.10',
    'org.codehaus.janino:janino:3.0.7',
    'org.cojen:cojen:2.2.5',
    'org.javassist:javassist:3.21.0-GA',
    'org.mozilla:rhino:1.7.7.1'
  ]
  runWith = ['org.objectweb.asm.GenPerfTest']
}

project(':tools') {
  description = "Tools used to build ${parent.description}"
}

project(':tools:bnd-module-plugin') {
  description = "bnd plugin to build moduleinfo with ${rootProject.description}"
  // TODO: this compiles asm twice (here and in :asm), find a way to avoid this.
  sourceSets.main.java.srcDirs += project(':asm').sourceSets.main.java.srcDirs
  depends = ['biz.aQute.bnd:biz.aQute.bnd:3.4.0']
}

project(':tools:retrofitter') {
  description = "JDK 1.5 class retrofitter based on ${rootProject.description}"
  // TODO: this compiles asm thrice (here, above and in :asm).
  sourceSets.main.java.srcDirs += project(':asm').sourceSets.main.java.srcDirs
}

// -----------------------------------------------------------------------------
// Project tasks creation and configuration
// -----------------------------------------------------------------------------

// All projects use Java 1.5 and are tested with :asm-test and JUnit.
subprojects {
<<<<<<< HEAD
  apply plugin: 'com.github.sherter.google-java-format'
  googleJavaFormat.toolVersion = '1.4'
  sourceCompatibility = '1.5'
  targetCompatibility = '1.5'
=======
  javadoc { failOnError = false }  // TODO fix the Javadoc and remove this!
  compileTestJava {
    sourceCompatibility = '1.8'
    targetCompatibility = '1.8'
  }
>>>>>>> 1c31598d
  dependencies {
    requires.each { projectName -> compile project(projectName) }
    depends.each { artifactName -> compile artifactName }
    testCompile 'org.junit.jupiter:junit-jupiter-api:5.0.1', 
        'org.junit.jupiter:junit-jupiter-params:5.0.1', project(':asm-test')
  	testRuntime 'org.junit.jupiter:junit-jupiter-engine:5.0.1'
  }
}

// Add a run task to all the projects having a non-empty 'runWidth' property.
configure(subprojects.findAll { it.runWith }) {
  task run(type: JavaExec) {
    classpath sourceSets.main.runtimeClasspath
    main runWith[0]
    args runWith.drop(1)
  }
}

// Configures the projects with a non-empty 'provides' property. These are the
// ones which are published in Maven. They must be checked for code coverage and
// backward compatibility, retrofited to Java 1.5, packaged with biz.aQute.bnd
// and uploaded to Maven with a POM, sources and Javadoc.
configure(subprojects.findAll { it.provides }) {
  // Code coverage configuration.
  apply plugin: 'jacoco'
  jacocoTestCoverageVerification {
    // Exclude everything not in org/objectweb/asm/** from coverage checks.
    afterEvaluate {
      classDirectories = files(classDirectories.files.collect {
        fileTree(dir: it, include: 'org/objectweb/asm/**')
      })
    }
    violationRules.rule {
      limit {
        counter = 'INSTRUCTION'
        minimum = coverage
      }
    }
  }

  // Retrofit the code to Java 1.5, in-place, in compileJava.doLast.
  if (name != 'asm-test') {
    task retrofit(type: JavaExec) {
      classpath project(':tools:retrofitter').sourceSets.main.runtimeClasspath
      main 'org.objectweb.asm.tools.Retrofitter'
      args sourceSets.main.output.classesDirs
    }
    compileJava.dependsOn ':tools:retrofitter:classes'
    compileJava.doLast { tasks.retrofit.execute() }
  }

  // Create one backward compatibility checking task for each 'sigtest-*' file
  // in test/resources, and make the 'check' task depend on all these tasks.
  if (file('src/test/resources/').exists()) {
    configurations { sigtest }
    dependencies { sigtest 'org.netbeans.tools:sigtest-maven-plugin:1.0' }
    file('src/test/resources/').eachFileMatch(~/sigtest-.*/) { f ->
      task "${f.name}" (type: JavaExec, dependsOn: 'classes') {
        inputs.files(f, sourceSets.main.java)
        outputs.file("build/${f.name}")
        classpath configurations.sigtest
        main 'com.sun.tdk.signaturetest.Main'
        args 'Test', '-ApiVersion', version, '-Backward', '-Static', '-Mode',
            'bin', '-Classpath', "${System.env.JAVA_HOME}/jre/lib/rt.jar:" +
            sourceSets.main.output.classesDirs.asPath, '-FileName', f,
            '-Out', outputs.getFiles()[0], '-Package'
        args provides
        // The exit value is not 0 in case of success, but 95...
        ignoreExitValue true
        doLast {
          if (!outputs.getFiles()[0].readLines().find {it =~ /STATUS:Passed/}) {
            throw new GradleException('Sigtest FAILED')
          }
        }
      }
      check.dependsOn f.name
    }
  }

  // Apply the biz.aQute.bnd plugin to package the project as an OSGi bundle, 
  // with a custom plugin to generate and include a module-info class. Exclude
  // the asm-test project (the DefaultPackage class prevents it from being a
  // proper bundle).
  if (name != 'asm-test') {
    apply plugin: 'biz.aQute.bnd.builder'
    jar.dependsOn ':tools:bnd-module-plugin:jar'
    jar.manifest.attributes(
      '-classpath': sourceSets.main.output.classesDirs.asPath,
      '-plugin': 'org.objectweb.asm.tools.ModuleInfoBndPlugin;',
      '-pluginpath': 
          project(':tools:bnd-module-plugin').jar.outputs.files.singleFile,
      '-removeheaders': 'Bnd-LastModified,Build-By,Created-By,Include-Resource,\
          Require-Capability,Tool',
      'Bundle-DocURL': 'http://asm.ow2.org',
      'Bundle-RequiredExecutionEnvironment': 'J2SE-1.5',
      'Bundle-SymbolicName': provides[0],
      'Export-Package': provides.collect{"${it};version=${version}"}.join(','),
      'Implementation-Title': project.description,
      'Module-Requires': 
          requires
              .collect{"${project(it).provides[0]};transitive=true"}
              .join(',')
    )
  }

  // Add tasks to generate the Javadoc and a source jar, to be uploaded to Maven
  // together with the main jar (containing the compiled code).
  task javadocJar(type: Jar, dependsOn: 'javadoc') {
    from javadoc.destinationDir
    classifier 'javadoc'
  }
  task sourcesJar(type: Jar, dependsOn: 'classes') {
    from sourceSets.main.allSource
    classifier 'sources'
  }
  artifacts {
    archives javadocJar
    archives sourcesJar
  }

  // Add an uploadArchives task, provided by the maven plugin, to generate the
  // project POM and to upload it, with the classes, sources and Javadoc jars.
  apply plugin: 'maven'
  uploadArchives.repositories.mavenDeployer {
    // TODO: replace this with the OW2 Nexus repository.
    repository url: 'file://localhost/tmp/myRepo/'
    pom.project {
      parent {
        artifactId 'ow2'
        groupId 'org.ow2'
        version '1.5'
      }

      name jar.baseName
      description project.description
      packaging 'jar'
      inceptionYear '2000'
      licenses {
        license {
          name 'BSD'
          url 'http://asm.ow2.org/license.html'
        }
      }

      url 'http://asm.ow2.org/'
      mailingLists {
        mailingList {
          name 'ASM Users List'
          subscribe 'https://mail.ow2.org/wws/subscribe/asm'
          post 'asm@objectweb.org'
          archive 'https://mail.ow2.org/wws/arc/asm/'
        }
        mailingList {
          name 'ASM Team List'
          subscribe 'https://mail.ow2.org/wws/subscribe/asm-team'
          post 'asm-team@objectweb.org'
          archive 'https://mail.ow2.org/wws/arc/asm-team/'
        }
      }
      issueManagement {
        url 'https://gitlab.ow2.org/asm/asm/issues'
      }
      scm {
        connection 'scm:git:https://gitlab.ow2.org/asm/asm/'
        developerConnection 'scm:git:https://gitlab.ow2.org/asm/asm/'
        url 'https://gitlab.ow2.org/asm/asm/'
      }

      developers {
        developer {
          name 'Eric Bruneton'
          id 'ebruneton'
          email 'ebruneton@free.fr'
          roles {
            role 'Creator'
            role 'Java Developer'
          }
        }
        developer {
          name 'Eugene Kuleshov'
          id 'eu'
          email 'eu@javatx.org'
          roles {
            role 'Java Developer'
          }
        }
        developer {
          name 'Remi Forax'
          id 'forax'
          email 'forax@univ-mlv.fr'
          roles {
            role 'Java Developer'
          }
        }
      }
      organization {
        name 'OW2'
        url 'http://www.ow2.org/'
      }
    }
  }
}
<|MERGE_RESOLUTION|>--- conflicted
+++ resolved
@@ -170,18 +170,12 @@
 
 // All projects use Java 1.5 and are tested with :asm-test and JUnit.
 subprojects {
-<<<<<<< HEAD
   apply plugin: 'com.github.sherter.google-java-format'
   googleJavaFormat.toolVersion = '1.4'
-  sourceCompatibility = '1.5'
-  targetCompatibility = '1.5'
-=======
-  javadoc { failOnError = false }  // TODO fix the Javadoc and remove this!
   compileTestJava {
     sourceCompatibility = '1.8'
     targetCompatibility = '1.8'
   }
->>>>>>> 1c31598d
   dependencies {
     requires.each { projectName -> compile project(projectName) }
     depends.each { artifactName -> compile artifactName }
@@ -205,19 +199,32 @@
 // backward compatibility, retrofited to Java 1.5, packaged with biz.aQute.bnd
 // and uploaded to Maven with a POM, sources and Javadoc.
 configure(subprojects.findAll { it.provides }) {
-  // Code coverage configuration.
+  // Code coverage configuration (JUnit5 is not yet supported by default, we 
+  // need to override the default tasks to make this work).
   apply plugin: 'jacoco'
-  jacocoTestCoverageVerification {
-    // Exclude everything not in org/objectweb/asm/** from coverage checks.
-    afterEvaluate {
-      classDirectories = files(classDirectories.files.collect {
+  afterEvaluate {
+    jacoco { applyTo junitPlatformTest }
+    task jacocoTestReport(type: JacocoReport, overwrite: true) {
+      executionData junitPlatformTest
+      sourceSets sourceSets.main
+      sourceDirectories = files(project.sourceSets.main.allSource.srcDirs)
+      classDirectories = files(project.sourceSets.main.output.collect {
         fileTree(dir: it, include: 'org/objectweb/asm/**')
       })
     }
-    violationRules.rule {
-      limit {
-        counter = 'INSTRUCTION'
-        minimum = coverage
+    task jacocoTestCoverageVerification(
+        type: JacocoCoverageVerification, overwrite: true) {
+      executionData junitPlatformTest
+      sourceSets sourceSets.main
+      sourceDirectories = files(project.sourceSets.main.allSource.srcDirs)
+      classDirectories = files(project.sourceSets.main.output.collect {
+        fileTree(dir: it, include: 'org/objectweb/asm/**')
+      })
+      violationRules.rule {
+        limit {
+          counter = 'INSTRUCTION'
+          minimum = coverage
+        }
       }
     }
   }
